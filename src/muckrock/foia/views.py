"""
Views for the FOIA application
"""

from django import forms
from django.contrib.auth.decorators import login_required, user_passes_test
from django.contrib.auth.models import User
from django.contrib import messages
from django.core.mail import send_mail
from django.core.urlresolvers import reverse
from django.db.models import Q
from django.http import HttpResponseRedirect, Http404
from django.shortcuts import render_to_response, get_object_or_404, redirect
from django.template.defaultfilters import slugify
from django.template.loader import render_to_string
from django.template import RequestContext
from django.views.generic import list_detail

from collections import namedtuple
from datetime import datetime
import logging
import stripe
import sys

<<<<<<< HEAD
from agency.models import Agency
=======
from accounts.forms import PaymentForm
>>>>>>> 3a0cd3ca
from foia.forms import FOIARequestForm, FOIADeleteForm, FOIAAdminFixForm, FOIAFixForm, \
                       FOIAFlagForm, FOIANoteForm, FOIAEmbargoForm, FOIAEmbargoDateForm, \
                       FOIAAppealForm, FOIAWizardWhereForm, FOIAWhatLocalForm, FOIAWhatStateForm, \
                       FOIAWhatFederalForm, FOIAWizard, TEMPLATES
from foia.models import FOIARequest, FOIADocument, FOIACommunication
from jurisdiction.models import Jurisdiction
from tags.models import Tag
from settings import STRIPE_SECRET_KEY

logger = logging.getLogger(__name__)
stripe.api_key = STRIPE_SECRET_KEY

def _foia_form_handler(request, foia, action):
    """Handle a form for a FOIA request - user to update a FOIA request"""
    # pylint: disable=R0912

    def default_form(data=None):
        """Make a default form to update a FOIA request"""
        if data:
            form = FOIARequestForm(data, instance=foia, request=request)
        else:
            form = FOIARequestForm(initial={'request': foia.first_request()},
                                   instance=foia, request=request)
        agency_pk = foia.agency and foia.agency.pk
        form.fields['agency'].queryset = \
            Agency.objects.filter(Q(jurisdiction=foia.jurisdiction, approved=True) |
                                  Q(jurisdiction=foia.jurisdiction, user=request.user) |
                                  Q(pk=agency_pk))
        return form

    if request.method == 'POST':
        status_dict = {'Submit Request': 'submitted', 'Save as Draft': 'started'}

        try:
            foia.status = status_dict[request.POST['submit']]

            form = default_form(request.POST)

            if form.is_valid():

                foia = form.save(commit=False)
                agency_name = request.POST.get('combo-name')
                new_agency = False
                if agency_name and (not foia.agency or agency_name != foia.agency.name):
                    # Use the combobox to create a new agency
                    foia.agency = Agency.objects.create(name=agency_name[:255],
                                                        slug=slugify(agency_name[:255]),
                                                        jurisdiction=foia.jurisdiction,
                                                        user=request.user, approved=False)
                    send_mail('[AGENCY] %s' % foia.agency.name,
                              render_to_string('foia/admin_agency.txt', {'agency': foia.agency}),
                              'info@muckrock.com', ['requests@muckrock.com'], fail_silently=False)
                    new_agency = True
                foia.slug = slugify(foia.title)
                foia_comm = foia.communications.all()[0]
                foia_comm.date = datetime.now()
                foia_comm.communication = form.cleaned_data['request']
                foia_comm.save()

                if request.POST['submit'] == 'Submit Request':
                    if request.user.get_profile().make_request():
                        foia.submit()
                        messages.success(request, 'Request succesfully submitted.')
                    else:
                        foia.status = 'started'
                        messages.error(request, 'You are out of requests for this month.  '
                            'Your request has been saved as a draft, please '
                            '<a href="%s">buy more requests</a> to submit it.'
                            % reverse('acct-buy-requests'))

                foia.save()

                if new_agency:
                    return HttpResponseRedirect(reverse('agency-update',
                        kwargs={'jurisdiction': foia.agency.jurisdiction.slug,
                                'slug': foia.agency.slug, 'idx': foia.agency.pk})
                                                + '?foia=%d' % foia.pk)
                else:
                    return HttpResponseRedirect(foia.get_absolute_url())

        except KeyError:
            # bad post, not possible from web form
            form = default_form()
    else:
        form = default_form()

    return render_to_response('foia/foiarequest_form.html',
                              {'form': form, 'action': action},
                              context_instance=RequestContext(request))

@login_required
def create(request):
    """Create a new foia request using the wizard"""

    # collect all the forms so that the wizard can access them
    form_dict = dict((t.__name__, t) for t in TEMPLATES.values())
    form_dict.update((form.__name__, form) for form in
                     [FOIAWizardWhereForm, FOIAWhatLocalForm,
                      FOIAWhatStateForm, FOIAWhatFederalForm])
    return FOIAWizard(['FOIAWizardWhereForm'], form_dict)(request)

@login_required
def update(request, jurisdiction, slug, idx):
    """Update a started FOIA Request"""

    jmodel = get_object_or_404(Jurisdiction, slug=jurisdiction)
    foia = get_object_or_404(FOIARequest, jurisdiction=jmodel, slug=slug, id=idx)

    if not foia.is_editable():
        messages.error(request, 'You may only edit non-submitted requests')
        return redirect(foia)
    if foia.user != request.user:
        messages.error(request, 'You may only edit your own requests')
        return redirect(foia)

    return _foia_form_handler(request, foia, 'Update')

def _foia_action(request, jurisdiction, slug, idx, action):
    """Generic helper for FOIA actions"""

    jmodel = get_object_or_404(Jurisdiction, slug=jurisdiction)
    foia = get_object_or_404(FOIARequest, jurisdiction=jmodel, slug=slug, pk=idx)
    form_class = action.form_class(foia)

    if action.must_own and foia.user != request.user:
        messages.error(request, 'You may only %s your own requests' % action.msg)
        return redirect(foia)

    for test, msg in action.tests:
        if not test(foia):
            messages.error(request, msg)
            return redirect(foia)

    if request.method == 'POST':
        form = form_class(request.POST)
        if form.is_valid():
            action.form_actions(request, foia, form)
            return HttpResponseRedirect(action.return_url(request, foia))

    else:
        if issubclass(form_class, forms.ModelForm):
            form = form_class(instance=foia)
        else:
            form = form_class()

    return render_to_response(action.template,
                              {'form': form, 'foia': foia,
                               'heading': action.heading,
                               'action': action.value},
                              context_instance=RequestContext(request))

Action = namedtuple('Action', 'form_actions msg tests form_class return_url '
                              'heading value must_own template')

def _save_foia_comm(request, foia, form, action):
    """Save the FOI Communication"""
    if action == 'Admin Fix':
        foia.email = form.cleaned_data['email']
        foia.other_emails = form.cleaned_data['other_emails']
    FOIACommunication.objects.create(
            foia=foia, from_who=foia.user.get_full_name(), to_who=foia.get_to_who(),
            date=datetime.now(), response=False, full_html=False,
            communication=form.cleaned_data['comm'])
    foia.submit(appeal=(action == 'Appeal'))
    messages.success(request, '%s succesfully submitted.' % action)

@user_passes_test(lambda u: u.is_staff)
def admin_fix(request, jurisdiction, slug, idx):
    """Send an email from the requests auto email address"""

    action = Action(
        form_actions = lambda req, foia, form: _save_foia_comm(req, foia, form, 'Admin Fix'),
        msg = 'admin fix',
        tests = [],
        form_class = lambda _: FOIAAdminFixForm,
        return_url = lambda r, f: f.get_absolute_url(),
        heading = 'Email from Request Address',
        value = 'Submit',
        must_own = False,
        template = 'foia/foiarequest_action.html')
    return _foia_action(request, jurisdiction, slug, idx, action)

@login_required
def fix(request, jurisdiction, slug, idx):
    """Ammend a 'fix required' FOIA Request"""

    action = Action(
        form_actions = lambda req, foia, form: _save_foia_comm(req, foia, form, 'Fix'),
        msg = 'fix',
        tests = [(lambda f: f.is_fixable(), 'This request has not had a fix request')],
        form_class = lambda _: FOIAFixForm,
        return_url = lambda r, f: f.get_absolute_url(),
        heading = 'Fix FOIA Request',
        value = 'Fix',
        must_own = True,
        template = 'foia/foiarequest_action.html')
    return _foia_action(request, jurisdiction, slug, idx, action)

@login_required
def appeal(request, jurisdiction, slug, idx):
    """Appeal a rejected FOIA Request"""

    action = Action(
        form_actions = lambda req, foia, form: _save_foia_comm(req, foia, form, 'Appeal'),
        msg = 'appeal',
        tests = [(lambda f: f.is_appealable(), 'This request has not been rejected')],
        form_class = lambda _: FOIAAppealForm,
        return_url = lambda r, f: f.get_absolute_url(),
        heading = 'Appeal FOIA Request',
        value = 'Appeal',
        must_own = True,
        template = 'foia/foiarequest_action.html')
    return _foia_action(request, jurisdiction, slug, idx, action)

@login_required
def flag(request, jurisdiction, slug, idx):
    """Flag a FOI Request as having incorrect information"""

    def form_actions(request, foia, form):
        """Email the admin about the flag"""

        send_mail('[FLAG] Freedom of Information Request: %s' % foia.title,
                  render_to_string('foia/flag.txt',
                                   {'request': foia, 'user': request.user,
                                    'reason': form.cleaned_data.get('reason')}),
                  'info@muckrock.com', ['requests@muckrock.com'], fail_silently=False)
        messages.info(request, 'Request succesfully flagged')

    action = Action(
        form_actions = form_actions,
        msg = 'flag',
        tests = [],
        form_class = lambda _: FOIAFlagForm,
        return_url = lambda r, f: f.get_absolute_url(),
        heading = 'Flag FOIA Request',
        value = 'Flag',
        must_own = False,
        template = 'foia/foiarequest_action.html')
    return _foia_action(request, jurisdiction, slug, idx, action)

@login_required
def note(request, jurisdiction, slug, idx):
    """Add a note to a request"""

    def form_actions(_, foia, form):
        """Save the FOI note"""
        foia_note = form.save(commit=False)
        foia_note.foia = foia
        foia_note.date = datetime.now()
        foia_note.save()

    action = Action(
        form_actions = form_actions,
        msg = 'add notes',
        tests = [],
        form_class = lambda _: FOIANoteForm,
        return_url = lambda r, f: f.get_absolute_url() + '#tabs-notes',
        heading = 'Add Note',
        value = 'Add',
        must_own = True,
        template = 'foia/foiarequest_action.html')
    return _foia_action(request, jurisdiction, slug, idx, action)

@login_required
def delete(request, jurisdiction, slug, idx):
    """Delete a non-submitted FOIA Request"""

    def form_actions(request, foia, _):
        """Delete the FOI request"""
        foia.delete()
        messages.info(request, 'Request succesfully deleted')

    action = Action(
        form_actions = form_actions,
        msg = 'delete',
        tests = [(lambda f: f.is_deletable(), 'You may only delete draft requests.')],
        form_class = lambda _: FOIADeleteForm,
        return_url = lambda r, f: reverse('foia-mylist', kwargs={'view': 'all'}),
        heading = 'Delete FOI Request',
        value = 'Delete',
        must_own = True,
        template = 'foia/foiarequest_action.html')
    return _foia_action(request, jurisdiction, slug, idx, action)

@login_required
def embargo(request, jurisdiction, slug, idx):
    """Change the embargo on a request"""

    def form_actions(_, foia, form):
        """Update the embargo date"""
        foia.embargo = form.cleaned_data.get('embargo')
        foia.date_embargo = form.cleaned_data.get('date_embargo')
        foia.save()
        logger.info('Embargo set by user for FOI Request %d %s to %s',
                    foia.pk, foia.title, foia.embargo)

    action = Action(
        form_actions = form_actions,
        msg = 'embargo',
        tests = [(lambda f: f.user.get_profile().can_embargo(),
                  'You may not embargo requests with your account type')],
        form_class = lambda f: FOIAEmbargoDateForm if f.date_embargo \
                               else FOIAEmbargoForm,
        return_url = lambda r, f: f.get_absolute_url(),
        heading = 'Update the Embargo Date',
        value = 'Update',
        must_own = True,
        template = 'foia/foiarequest_action.html')
    return _foia_action(request, jurisdiction, slug, idx, action)

@login_required
def pay_request(request, jurisdiction, slug, idx):
    """Change the embargo on a request"""

    def form_actions(request, foia, form):
        """Pay for request"""
        try:
            amount = int(foia.price * 1.05 * 100)
            request.user.get_profile().pay(form, amount,
                                           'Charge for request %s' % foia.title)

            send_mail('[PAYMENT] Freedom of Information Request: %s' % (foia.title),
                      render_to_string('foia/admin_payment.txt',
                                       {'request': foia, 'amount': amount}),
                      'info@muckrock.com', ['requests@muckrock.com'], fail_silently=False)

            logger.info('%s has paid %0.2f for request %s' %
                        (request.user.username, amount/100.0, foia.title))
            messages.success(request, 'Your payment was successful')
            return HttpResponseRedirect(reverse('acct-my-profile'))
        except stripe.CardError as exc:
            messages.error(request, 'Payment error: %s' % exc)
            logger.error('Payment error: %s', exc, exc_info=sys.exc_info())
            return HttpResponseRedirect(reverse('foia-pay',
                kwargs={'jurisdiction': foia.jurisdiction.slug,
                        'slug': foia.slug,
                        'idx': foia.pk}))

    action = Action(
        form_actions = form_actions,
        msg = 'pay for',
        tests = [(lambda f: f.is_payable(),
                  'You may only pay for requests that require a payment')],
        form_class = lambda _: PaymentForm,
        return_url = lambda r, f: f.get_absolute_url(),
        heading = 'Pay for Request',
        value = 'Pay',
        must_own = True,
        template = 'registration/cc.html')
    return _foia_action(request, jurisdiction, slug, idx, action)

@login_required
def follow(request, jurisdiction, slug, idx):
    """Follow or unfollow a request"""

    jmodel = get_object_or_404(Jurisdiction, slug=jurisdiction)
    foia = get_object_or_404(FOIARequest, jurisdiction=jmodel, slug=slug, id=idx)

    if foia.user == request.user:
        messages.error(request, 'You may not follow your own request')
    else:
        if foia.followed_by.filter(user=request.user):
            foia.followed_by.remove(request.user.get_profile())
            messages.info(request, 'You are no longer following %s' % foia.title)
        else:
            foia.followed_by.add(request.user.get_profile())
            messages.info(request, 'You are now following %s.  You will be notified whenever it '
                                   'is updated.' % foia.title)

    return redirect(foia)

def _sort_requests(get, foia_requests, update_top=False):
    """Sort's the FOIA requests"""
    order = get.get('order', 'desc')
    field = get.get('field', 'date_submitted')

    if order not in ['asc', 'desc']:
        order = 'desc'
    if field not in ['title', 'status', 'user', 'jurisdiction', 'date']:
        field = 'date_submitted'

    if field == 'date':
        field = 'date_submitted'
    if field == 'jurisdiction':
        field += '__name'

    ob_field = '-' + field if order == 'desc' else field

    if update_top:
        return foia_requests.order_by('-updated', ob_field)
    else:
        return foia_requests.order_by(ob_field)

def _list(request, requests, extra_context=None, kwargs=None):
    """Helper function for creating list views"""
    # pylint: disable=W0142

    if not extra_context:
        extra_context = {}
    if not kwargs:
        kwargs = {}
    extra_context['title'] = 'FOI Requests'

    try:
        per_page = min(int(request.GET.get('per_page', 10)), 100)
    except ValueError:
        per_page = 10
    return list_detail.object_list(request, requests, paginate_by=per_page,
                                   extra_context=extra_context, **kwargs)

def list_(request):
    """List all viewable FOIA requests"""

    foia_requests = _sort_requests(request.GET, FOIARequest.objects.get_viewable(request.user))
    return _list(request, foia_requests)

def list_by_user(request, user_name):
    """List of all FOIA requests by a given user"""

    user = get_object_or_404(User, username=user_name)
    foia_requests = _sort_requests(request.GET,
                                   FOIARequest.objects.get_viewable(request.user).filter(user=user))

    return _list(request, foia_requests, extra_context={'subtitle': 'by %s' % user_name})

def list_by_tag(request, tag_slug):
    """List of all FOIA requests by a given user"""

    tag = get_object_or_404(Tag, slug=tag_slug)
    foia_requests = _sort_requests(request.GET,
                                   FOIARequest.objects.get_viewable(request.user).filter(tags=tag))

    return _list(request, foia_requests, extra_context={'subtitle': 'Tagged with "%s"' % tag.name})

@login_required
def my_list(request, view):
    """Views owned by current user"""
    # pylint: disable=E1103
    # pylint: disable=R0912

    def set_read_status(foia_pks, status):
        """Mark requests as read or unread"""
        for foia_pk in foia_pks:
            foia = FOIARequest.objects.get(pk=foia_pk, user=request.user)
            foia.updated = status
            foia.save()

    def handle_post():
        """Handle post data"""
        try:
            foia_pks = request.POST.getlist('foia')
            if request.POST.get('submit') == 'Add Tag':
                tag_pk = request.POST.get('tag')
                tag_name = Tag.normalize(request.POST.get('combo-name'))
                if tag_pk:
                    tag = Tag.objects.get(pk=tag_pk)
                elif tag_name:
                    tag, _ = Tag.objects.get_or_create(name=tag_name,
                                                       defaults={'user': request.user})
                if tag_pk or tag_name:
                    for foia_pk in foia_pks:
                        foia = FOIARequest.objects.get(pk=foia_pk, user=request.user)
                        foia.tags.add(tag)
            elif request.POST.get('submit') == 'Mark as Read':
                set_read_status(foia_pks, False)
            elif request.POST.get('submit') == 'Mark as Unread':
                set_read_status(foia_pks, True)
        except (FOIARequest.DoesNotExist, Tag.DoesNotExist):
            # bad foia or tag value passed in, just ignore
            pass

        return redirect('foia-mylist', view=view)

    if request.method == 'POST':
        return handle_post()

    unsorted = FOIARequest.objects.filter(user=request.user)
    if view == 'drafts':
        unsorted = unsorted.get_editable()
    elif view == 'action':
        unsorted = unsorted.filter(status__in=['fix', 'payment'])
    elif view == 'waiting':
        unsorted = unsorted.filter(status='processed')
    elif view == 'completed':
        unsorted = unsorted.filter(status__in=['rejected', 'no_docs', 'done', 'partial'])
    elif view != 'all':
        raise Http404()

    tag = request.GET.get('tag')
    if tag:
        unsorted = unsorted.filter(tags__slug=tag)
    tags = Tag.objects.filter(foiarequest__user=request.user).distinct()

    foia_requests = _sort_requests(request.GET, unsorted, update_top=True)

    return _list(request, foia_requests,
                 extra_context={'tags': tags, 'all_tags': Tag.objects.all()},
                 kwargs={'template_name': 'foia/foiarequest_mylist.html'})

@login_required
def list_following(request):
    """List of all FOIA requests the user is following"""

    foia_requests = _sort_requests(request.GET,
        FOIARequest.objects.get_viewable(request.user)
                           .filter(followed_by=request.user.get_profile()))

    return _list(request, foia_requests, extra_context={'subtitle': 'Following'})

def detail(request, jurisdiction, slug, idx):
    """Details of a single FOIA request"""

    jmodel = get_object_or_404(Jurisdiction, slug=jurisdiction)
    foia = get_object_or_404(FOIARequest, jurisdiction=jmodel, slug=slug, pk=idx)

    if not foia.is_viewable(request.user):
        raise Http404()

    if foia.updated and foia.user == request.user:
        foia.updated = False
        foia.save()

    if request.method == 'POST' and foia.user == request.user:
        foia.update_tags(request.POST['tags'])
        return redirect(foia)

    context = {'object': foia, 'all_tags': Tag.objects.all(),
               'communications': foia.get_communications(request.user)}
    context['past_due'] = foia.date_due < datetime.now().date() if foia.date_due else False
    context['actions'] = foia.actions(request.user)

    return render_to_response('foia/foiarequest_detail.html',
                              context,
                              context_instance=RequestContext(request))

def doc_cloud_detail(request, doc_id):
    """Details of a DocumentCloud document"""

    doc = get_object_or_404(FOIADocument, doc_id=doc_id)

    if not doc.is_viewable(request.user) or not doc.doc_id:
        raise Http404()

    return redirect(doc, permanant=True)
<|MERGE_RESOLUTION|>--- conflicted
+++ resolved
@@ -22,11 +22,8 @@
 import stripe
 import sys
 
-<<<<<<< HEAD
 from agency.models import Agency
-=======
 from accounts.forms import PaymentForm
->>>>>>> 3a0cd3ca
 from foia.forms import FOIARequestForm, FOIADeleteForm, FOIAAdminFixForm, FOIAFixForm, \
                        FOIAFlagForm, FOIANoteForm, FOIAEmbargoForm, FOIAEmbargoDateForm, \
                        FOIAAppealForm, FOIAWizardWhereForm, FOIAWhatLocalForm, FOIAWhatStateForm, \
