"""
Views for the FOIA application
"""

from django.contrib.auth.decorators import login_required
from django.contrib.auth.models import User
from django.http import HttpResponseRedirect, Http404
from django.template import RequestContext
from django.shortcuts import render_to_response, get_object_or_404
from django.views.generic import list_detail
from django.template.defaultfilters import slugify

from datetime import datetime

from foia.forms import FOIARequestForm
from foia.models import FOIARequest, FOIAImage
from accounts.models import RequestLimitError

def _foia_form_handler(request, foia, action):
    """Handle a form for a FOIA request - user to create and update a FOIA request"""

    if request.method == 'POST':
        status_dict = {'Submit': 'submitted', 'Save': 'started'}

        try:
            foia.date_submitted = datetime.now() if request.POST['submit'] == 'Submit' else None
            foia.status = status_dict[request.POST['submit']]

            form = FOIARequestForm(request.POST, instance=foia)

            if form.is_valid():
                request.user.get_profile().make_request()
                foia_request = form.save(commit=False)
                foia_request.slug = slugify(foia_request.title)
                foia_request.save()

                return HttpResponseRedirect(foia_request.get_absolute_url())

        except KeyError:
            # bad post, not possible from web form
            form = FOIARequestForm(instance=foia)
        except RequestLimitError:
            # no requests left
            return render_to_response('foia/foiarequest_error.html',
                                      context_instance=RequestContext(request))

    else:
        form = FOIARequestForm(instance=foia)

    return render_to_response('foia/foiarequest_form.html',
                              {'form': form, 'action': action},
                              context_instance=RequestContext(request))

@login_required
def create(request):
    """File a new FOIA Request"""

    if request.user.get_profile().can_request():
        foia = FOIARequest(user = request.user)
        return _foia_form_handler(request, foia, 'New')
    else:
        return render_to_response('foia/foiarequest_error.html',
                                  context_instance=RequestContext(request))

@login_required
def update(request, user_name, slug):
    """Update a started FOIA Request"""

    user = get_object_or_404(User, username=user_name)
    foia = get_object_or_404(FOIARequest, user=user, slug=slug)

    if not foia.is_editable():
        return render_to_response('error.html',
                 {'message': 'You may only edit non-submitted requests unless a fix is requested'},
                 context_instance=RequestContext(request))
    if foia.user != request.user:
        return render_to_response('error.html',
                 {'message': 'You may only edit your own requests'},
                 context_instance=RequestContext(request))

    return _foia_form_handler(request, foia, 'Update')

@login_required
def list_by_user(request, user_name):
    """List of all FOIA requests by a given user"""

    user = get_object_or_404(User, username=user_name)
    return list_detail.object_list(request, FOIARequest.objects.filter(user=user), paginate_by=10)

<<<<<<< HEAD
@login_required
=======
def sorted_list(request, sort_order, field):
    """Sorted list of FOIA requests"""

    if sort_order not in ['asc', 'desc']:
        raise Http404()
    if field not in ['title', 'status', 'user', 'jurisdiction']:
        raise Http404()

    ob_field = '-' + field if sort_order == 'desc' else field
    return list_detail.object_list(request,
                                   FOIARequest.objects.all().order_by(ob_field),
                                   paginate_by=10,
                                   extra_context={'sort_by': field, 'sort_order': sort_order})

>>>>>>> 4b603bff
def detail(request, jurisdiction, user_name, slug):
    """Details of a single FOIA request"""

    user = get_object_or_404(User, username=user_name)
    foia = get_object_or_404(FOIARequest, jurisdiction=jurisdiction, user=user, slug=slug)
    return render_to_response('foia/foiarequest_detail.html',
                              {'object': foia},
                              context_instance=RequestContext(request))

@login_required
def document_detail(request, jurisdiction, user_name, slug, page):
    """Details of a single FOIA request"""

    user = get_object_or_404(User, username=user_name)
    foia = get_object_or_404(FOIARequest, jurisdiction=jurisdiction, user=user, slug=slug)
    doc = get_object_or_404(FOIAImage, foia=foia, page=page)

    return render_to_response('foia/foiarequest_doc_detail.html',
                              {'doc': doc},
                              context_instance=RequestContext(request))<|MERGE_RESOLUTION|>--- conflicted
+++ resolved
@@ -87,9 +87,7 @@
     user = get_object_or_404(User, username=user_name)
     return list_detail.object_list(request, FOIARequest.objects.filter(user=user), paginate_by=10)
 
-<<<<<<< HEAD
 @login_required
-=======
 def sorted_list(request, sort_order, field):
     """Sorted list of FOIA requests"""
 
@@ -104,7 +102,7 @@
                                    paginate_by=10,
                                    extra_context={'sort_by': field, 'sort_order': sort_order})
 
->>>>>>> 4b603bff
+@login_required
 def detail(request, jurisdiction, user_name, slug):
     """Details of a single FOIA request"""
 
