--- conflicted
+++ resolved
@@ -88,12 +88,8 @@
     user = get_object_or_404(User, username=user_name)
     return list_detail.object_list(request, FOIARequest.objects.filter(user=user), paginate_by=10)
 
-<<<<<<< HEAD
 @login_required
-def detail(request, user_name, slug):
-=======
 def detail(request, jurisdiction, user_name, slug):
->>>>>>> 7a053a65
     """Details of a single FOIA request"""
 
     user = get_object_or_404(User, username=user_name)
@@ -102,12 +98,8 @@
                               {'object': foia},
                               context_instance=RequestContext(request))
 
-<<<<<<< HEAD
 @login_required
-def document_detail(request, user_name, slug, page):
-=======
 def document_detail(request, jurisdiction, user_name, slug, page):
->>>>>>> 7a053a65
     """Details of a single FOIA request"""
 
     user = get_object_or_404(User, username=user_name)
