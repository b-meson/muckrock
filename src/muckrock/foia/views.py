--- conflicted
+++ resolved
@@ -73,26 +73,15 @@
 
                 if request.POST['submit'] == 'Submit Request':
                     if request.user.get_profile().make_request():
-<<<<<<< HEAD
-                        foia.save()
-=======
->>>>>>> d483ac0c
                         foia.submit()
                         messages.success(request, 'Request succesfully submitted.')
                     else:
                         foia.status = 'started'
-<<<<<<< HEAD
-                        foia.save()
                         messages.error(request, "You are out of requests for this month.  "
                             "You're request has been saved as a draft, please submit it when you "
                             "get more requests")
-=======
-                        messages.error(request, "You are out of requests for this month.  "
-                            "You're request has been saved as a draft, please submit it when you "
-                            "get more requests")
 
                 foia.save()
->>>>>>> d483ac0c
 
                 if new_agency:
                     return HttpResponseRedirect(reverse('foia-update-agency',
@@ -146,14 +135,8 @@
     form_class = action.form_class(foia)
 
     if action.must_own and foia.user != request.user:
-<<<<<<< HEAD
-        return render_to_response('error.html',
-                 {'message': 'You may only %s your own requests' % action.msg},
-                 context_instance=RequestContext(request))
-=======
         messages.error(request, 'You may only %s  your own requests' % action.msg)
         return redirect(foia)
->>>>>>> d483ac0c
 
     for test, msg in action.tests:
         if not test(foia):
@@ -188,12 +171,8 @@
             communication=form.cleaned_data['comm'])
     foia.status = 'submitted'
     foia.save()
-<<<<<<< HEAD
     foia.submit(appeal=(action == 'Appeal'))
     messages.success(request, '%s succesfully submitted.' % action)
-=======
-    foia.submit()
->>>>>>> d483ac0c
 
 @login_required
 def fix(request, jurisdiction, slug, idx):
@@ -351,20 +330,6 @@
 
     ob_field = '-' + field if order == 'desc' else field
 
-<<<<<<< HEAD
-    return foia_requests.order_by('-updated', ob_field)
-
-def _list(request, requests, kwargs=None):
-    """Helper function for creating list views"""
-    # pylint: disable-msg=W0142
-
-    if not kwargs:
-        kwargs = {}
-
-    per_page = min(int(request.GET.get('per_page', 10)), 100)
-    return list_detail.object_list(request, requests, paginate_by=per_page,
-                                   extra_context={'title': 'FOI Requests'}, **kwargs)
-=======
     if update_top:
         return foia_requests.order_by('-updated', ob_field)
     else:
@@ -383,7 +348,6 @@
     per_page = min(int(request.GET.get('per_page', 10)), 100)
     return list_detail.object_list(request, requests, paginate_by=per_page,
                                    extra_context=extra_context, **kwargs)
->>>>>>> d483ac0c
 
 def list_(request):
     """List all viewable FOIA requests"""
@@ -398,9 +362,6 @@
     foia_requests = _sort_requests(request.GET,
                                    FOIARequest.objects.get_viewable(request.user).filter(user=user))
 
-<<<<<<< HEAD
-    return _list(request, foia_requests)
-=======
     return _list(request, foia_requests, extra_context={'subtitle': 'by %s' % user_name})
 
 def list_by_tag(request, tag_slug):
@@ -411,14 +372,11 @@
                                    FOIARequest.objects.get_viewable(request.user).filter(tags=tag))
 
     return _list(request, foia_requests, extra_context={'subtitle': 'Tagged with "%s"' % tag.name})
->>>>>>> d483ac0c
 
 @login_required
 def my_list(request, view):
     """Views owned by current user"""
     # pylint: disable-msg=E1103
-<<<<<<< HEAD
-=======
     # pylint: disable-msg=R0912
 
     def handle_post():
@@ -449,7 +407,6 @@
 
     if request.method == 'POST':
         return handle_post()
->>>>>>> d483ac0c
 
     unsorted = FOIARequest.objects.filter(user=request.user)
     if view == 'drafts':
@@ -461,11 +418,6 @@
     elif view == 'completed':
         unsorted = unsorted.filter(status__in=['rejected', 'no_docs', 'done', 'partial'])
 
-<<<<<<< HEAD
-    foia_requests = _sort_requests(request.GET, unsorted)
-
-    return _list(request, foia_requests, kwargs={'template_name': 'foia/foiarequest_mylist.html'})
-=======
     tag = request.GET.get('tag')
     if tag:
         unsorted = unsorted.filter(tags__slug=tag)
@@ -486,7 +438,6 @@
                                                       .filter(followed_by=request.user))
 
     return _list(request, foia_requests, extra_context={'subtitle': 'Following'})
->>>>>>> d483ac0c
 
 def detail(request, jurisdiction, slug, idx):
     """Details of a single FOIA request"""
@@ -501,13 +452,6 @@
         foia.updated = False
         foia.save()
 
-<<<<<<< HEAD
-    context = {'object': foia, 'communications': foia.get_communications(request.user)}
-    if foia.date_due:
-        context['past_due'] = foia.date_due < datetime.now().date()
-    else:
-        context['past_due'] = False
-=======
     if request.method == 'POST' and foia.user == request.user:
         foia.update_tags(request.POST['tags'])
         return redirect(foia)
@@ -517,7 +461,6 @@
     if request.user.is_authenticated():
         context['follow'] = 'Unfollow' if foia.followed_by.filter(user=request.user) else 'Follow'
     context['past_due'] = foia.date_due < datetime.now().date() if foia.date_due else False
->>>>>>> d483ac0c
 
     return render_to_response('foia/foiarequest_detail.html',
                               context,
