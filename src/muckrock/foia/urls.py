"""
URL mappings for the FOIA application
"""

from django.conf.urls.defaults import patterns, url
from django.contrib.auth.decorators import login_required
from django.views.generic import list_detail

from foia import views
from foia.models import FOIARequest
from foia.forms import foia_wizard, wizard_extra_context
from foia.feeds import LatestSubmittedRequests, LatestDoneRequests

foia_qs = {'queryset': FOIARequest.objects.all(),
           'paginate_by': 10}

urlpatterns = patterns('',
<<<<<<< HEAD
    url(r'^$',                              login_required(list_detail.object_list),
                                            foia_qs, name='foia-index'),
    url(r'^list/$',                         login_required(list_detail.object_list),
                                            foia_qs, name='foia-list'),
    url(r'^list/(?P<user_name>[\w\d_]+)/$', views.list_by_user, name='foia-list-user'),
=======
    url(r'^list/$',                     list_detail.object_list, foia_qs, name='foia-list'),
    url(r'^list/user/(?P<user_name>[\w\d_]+)/$',
                                        views.list_by_user, name='foia-list-user'),
>>>>>>> 7d72a748
    url(r'^list/(?P<sort_order>asc|desc)/(?P<field>[\w]+)/$',
                                            views.sorted_list, name='foia-sorted-list'),
    url(r'^new/$',                          login_required(foia_wizard),
                                            kwargs={'extra_context': wizard_extra_context},
                                            name='foia-create'),
    url(r'^view/(?P<jurisdiction>[\w\d_-]+)/(?P<user_name>[\w\d_]+)/(?P<slug>[\w\d_-]+)/$',
                                            views.detail, name='foia-detail'),
    url(r'^view/(?P<jurisdiction>[\w\d_-]+)/(?P<user_name>[\w\d_]+)/(?P<slug>[\w\d_-]+)/'
         'doc/(?P<page>\d+)/$',
<<<<<<< HEAD
                                            views.document_detail, name='foia-doc-detail'),
=======
                                        views.document_detail, name='foia-doc-detail'),
    url(r'^update/$',                   views.update_list, name='foia-update-list'),
>>>>>>> 7d72a748
    url(r'^update/(?P<jurisdiction>[\w\d\_-]+)/(?P<user_name>[\w\d_]+)/(?P<slug>[\w\d_-]+)/$',
                                            views.update, name='foia-update'),
    url(r'^delete/(?P<jurisdiction>[\w\d_-]+)/(?P<user_name>[\w\d_]+)/(?P<slug>[\w\d_-]+)/$',
                                            views.delete, name='foia-delete'),
    url(r'^feeds/submitted/$',              login_required(LatestSubmittedRequests()), name='foia-submitted-feed'),
    url(r'^feeds/completed/$',              login_required(LatestDoneRequests()), name='foia-done-feed'),
)<|MERGE_RESOLUTION|>--- conflicted
+++ resolved
@@ -15,17 +15,9 @@
            'paginate_by': 10}
 
 urlpatterns = patterns('',
-<<<<<<< HEAD
-    url(r'^$',                              login_required(list_detail.object_list),
-                                            foia_qs, name='foia-index'),
     url(r'^list/$',                         login_required(list_detail.object_list),
                                             foia_qs, name='foia-list'),
     url(r'^list/(?P<user_name>[\w\d_]+)/$', views.list_by_user, name='foia-list-user'),
-=======
-    url(r'^list/$',                     list_detail.object_list, foia_qs, name='foia-list'),
-    url(r'^list/user/(?P<user_name>[\w\d_]+)/$',
-                                        views.list_by_user, name='foia-list-user'),
->>>>>>> 7d72a748
     url(r'^list/(?P<sort_order>asc|desc)/(?P<field>[\w]+)/$',
                                             views.sorted_list, name='foia-sorted-list'),
     url(r'^new/$',                          login_required(foia_wizard),
@@ -35,12 +27,8 @@
                                             views.detail, name='foia-detail'),
     url(r'^view/(?P<jurisdiction>[\w\d_-]+)/(?P<user_name>[\w\d_]+)/(?P<slug>[\w\d_-]+)/'
          'doc/(?P<page>\d+)/$',
-<<<<<<< HEAD
                                             views.document_detail, name='foia-doc-detail'),
-=======
-                                        views.document_detail, name='foia-doc-detail'),
-    url(r'^update/$',                   views.update_list, name='foia-update-list'),
->>>>>>> 7d72a748
+    url(r'^update/$',                       views.update_list, name='foia-update-list'),
     url(r'^update/(?P<jurisdiction>[\w\d\_-]+)/(?P<user_name>[\w\d_]+)/(?P<slug>[\w\d_-]+)/$',
                                             views.update, name='foia-update'),
     url(r'^delete/(?P<jurisdiction>[\w\d_-]+)/(?P<user_name>[\w\d_]+)/(?P<slug>[\w\d_-]+)/$',
