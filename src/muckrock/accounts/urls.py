"""
URL mappings for the accounts application
"""

from django.conf.urls.defaults import patterns, url
from django.contrib.auth.decorators import login_required
from django.views.generic.simple import direct_to_template
import django.contrib.auth.views as auth_views

import accounts.views

urlpatterns = patterns('',
    url(r'^login/$',             auth_views.login, name='acct-login'),
    url(r'^logout/$',            auth_views.logout, name='acct-logout'),
    url(r'^profile/$',           login_required(accounts.views.profile), name='acct-my-profile'),
    url(r'^profile/(?P<user_name>[\w\d_.@]+)/$',
                                 accounts.views.profile, name='acct-profile'),
<<<<<<< HEAD
    url(r'^register/$',          direct_to_template, {'template': 'registration/register.html'},
                                 name='acct-register'),
=======
    url(r'^register/$',          accounts.views.register, name='acct-register'),
    url(r'^register/free/$',     accounts.views.register_free, name='acct-register-free'),
    url(r'^register/pro/$',      accounts.views.register_pro, name='acct-register-pro'),
>>>>>>> 44bc6ca3
    url(r'^update/$',            accounts.views.update, name='acct-update'),
    url(r'^update_cc/$',         accounts.views.update_cc, name='acct-update-cc'),
    url(r'^manage_subsc/$',      accounts.views.manage_subsc, name='acct-manage-subsc'),
    url(r'^buy_requests/$',      accounts.views.buy_requests, name='acct-buy-requests'),
    url(r'^stripe_webhook/$',    accounts.views.stripe_webhook, name='acct-webhook'),
    url(r'^change_pw/$',         auth_views.password_change, name='acct-change-pw'),
    url(r'^change_pw_done/$',    auth_views.password_change_done, name='acct-change-pw-done'),
    url(r'^reset_pw/$',          auth_views.password_reset, name='acct-reset-pw'),
    url(r'^reset_pw_done/$',     auth_views.password_reset_done, name='acct-reset-pw-done'),
    url(r'^reset_pw_complete/$', auth_views.password_reset_complete, name='acct-reset-pw-complete'),
    url(r'^reset_pw/(?P<uidb36>[0-9A-Za-z]+)-(?P<token>.+)/$',
                                 auth_views.password_reset_confirm, name='acct-reset-pw-confirm'),
)<|MERGE_RESOLUTION|>--- conflicted
+++ resolved
@@ -15,14 +15,11 @@
     url(r'^profile/$',           login_required(accounts.views.profile), name='acct-my-profile'),
     url(r'^profile/(?P<user_name>[\w\d_.@]+)/$',
                                  accounts.views.profile, name='acct-profile'),
-<<<<<<< HEAD
     url(r'^register/$',          direct_to_template, {'template': 'registration/register.html'},
                                  name='acct-register'),
-=======
     url(r'^register/$',          accounts.views.register, name='acct-register'),
     url(r'^register/free/$',     accounts.views.register_free, name='acct-register-free'),
     url(r'^register/pro/$',      accounts.views.register_pro, name='acct-register-pro'),
->>>>>>> 44bc6ca3
     url(r'^update/$',            accounts.views.update, name='acct-update'),
     url(r'^update_cc/$',         accounts.views.update_cc, name='acct-update-cc'),
     url(r'^manage_subsc/$',      accounts.views.manage_subsc, name='acct-manage-subsc'),
