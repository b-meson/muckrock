"""
Tests for the request handler
"""

from django.conf import settings
from django.contrib.auth.models import User
from django.core import management, mail
from django.db import connection
from django.test import utils

from lamson.testing import queue, relay, RouterConversation

import nose.tools
from datetime import date

from accounts.models import Profile
from foia.models import FOIARequest, Jurisdiction
from muckrock.settings import LAMSON_ROUTER_HOST

relay = relay(port=8823)
client = RouterConversation('mitch@localhost.gov', 'requests_tests')
old_db = ''

def setup():
    """Set up the test environment"""
    # pylint: disable-msg=W0603
    # pylint: disable-msg=W0212

    utils.setup_test_environment()
    settings.DEBUG = False

    global old_db
    old_db = settings.DATABASE_NAME
    # get commands to load the cache
    management.get_commands()
    # then override syncdb to core in the cache to not use the south syncdb
    management._commands['syncdb'] = 'django.core'
    connection.creation.create_test_db()

    # populate the db
    user = User.objects.create_user('mitch', 'mitch@test.com')
<<<<<<< HEAD
    jurisdiction = Jurisdiction.objects.create(name='United States of America',
                                               slug='united-states-of-america',
                                               abbrev='USA')
=======
    Profile.objects.create(user=user, date_update=date.today())
    jurisdiction = Jurisdiction.objects.create(name='test jurisdiction', slug='test-jurisdiction')
>>>>>>> d483ac0c
    foia = FOIARequest.objects.create(user=user, jurisdiction=jurisdiction,
                                      title='test foia', slug='test-foia')
    foia.set_mail_id()

def teardown():
    """Tear down the test environment"""

    connection.creation.destroy_test_db(old_db)
    utils.teardown_test_environment()

def test_drops_open_relay_messages():
    """
    But, make sure that mail NOT for test.com gets dropped silently.
    """
    client.begin()
    client.say('tester@badplace.notinterwebs', 'Relay should not happen')
    nose.tools.eq_(queue().count(), 0, 'You are configured currently to accept everything.  '
                                       'You should change config/settings.py router_defaults so '
                                       'host is your actual host name that will receive mail.')

def test_bad_sender():
    """Test a bad sender"""

    foia = FOIARequest.objects.get(title='test foia')
    client.begin()
    client.deliver('%s@%s' % (foia.mail_id, LAMSON_ROUTER_HOST), 'mitch@localhost.com',
                   'Subject', 'Test a bad sender.')
    nose.tools.ok_(queue().pop()[1]['subject'].startswith('Bad Sender'))

def test_bad_addr():
    """Test sending to a FOIA mail id that does not exist"""
    client.begin()
    client.say('123-12345678@%s' % LAMSON_ROUTER_HOST, 'Test a bad address.')
    nose.tools.ok_(queue().pop()[1]['subject'].startswith('Invalid address'))

def test_normal():
    """Test a normal succesful response"""

    foia = FOIARequest.objects.get(title='test foia')
    client.begin()
    client.say('%s@%s,other@agency.gov' % (foia.mail_id, LAMSON_ROUTER_HOST), 'Test normal.')

    foia = FOIARequest.objects.get(pk=foia.pk)
    nose.tools.eq_(foia.first_request(), 'Test normal.')

    mail_ls = sorted([queue().pop(), queue().pop()])
    nose.tools.ok_(mail_ls.pop()[1]['subject'].startswith('[RESPONSE]'))
    nose.tools.eq_(mail_ls.pop()[1].body(), 'Test normal.')

    nose.tools.eq_(len(mail.outbox), 1)
    nose.tools.eq_(mail.outbox[0].to, [foia.user.email])

    nose.tools.eq_(foia.email, 'mitch@localhost.gov')
    nose.tools.eq_(foia.other_emails, 'other@agency.gov')


# test different attachment types<|MERGE_RESOLUTION|>--- conflicted
+++ resolved
@@ -39,14 +39,10 @@
 
     # populate the db
     user = User.objects.create_user('mitch', 'mitch@test.com')
-<<<<<<< HEAD
+    Profile.objects.create(user=user, date_update=date.today())
     jurisdiction = Jurisdiction.objects.create(name='United States of America',
                                                slug='united-states-of-america',
                                                abbrev='USA')
-=======
-    Profile.objects.create(user=user, date_update=date.today())
-    jurisdiction = Jurisdiction.objects.create(name='test jurisdiction', slug='test-jurisdiction')
->>>>>>> d483ac0c
     foia = FOIARequest.objects.create(user=user, jurisdiction=jurisdiction,
                                       title='test foia', slug='test-foia')
     foia.set_mail_id()
