"""
Django settings for muckrock project
"""

from django.core.urlresolvers import reverse
import djcelery
import os
import urlparse

def boolcheck(setting):
    """Turn env var into proper bool"""
    if isinstance(setting, basestring):
        return setting.lower() in ("yes", "true", "t", "1")
    else:
        return bool(setting)

DEBUG = False
TEMPLATE_DEBUG = DEBUG
EMAIL_DEBUG = DEBUG
THUMBNAIL_DEBUG = DEBUG
AWS_DEBUG = False

SITE_ROOT = os.path.realpath(os.path.dirname(os.path.dirname(__file__)))

SESSION_COOKIE_HTTPONLY = True
SECURE_PROXY_SSL_HEADER = ('HTTP_X_FORWARDED_PROTO', 'https')

SESSION_ENGINE = "django.contrib.sessions.backends.cached_db"

DEFAULT_FROM_EMAIL = 'MuckRock <info@muckrock.com>'

DOGSLOW = True
DOGSLOW_LOG_TO_FILE = False
DOGSLOW_TIMER = 25
DOGSLOW_EMAIL_TO = 'mitch@muckrock.com'
DOGSLOW_EMAIL_FROM = 'info@muckrock.com'
DOGSLOW_LOGGER = 'dogslow' # can be anything, but must match `logger` below
DOGSLOW_LOG_TO_SENTRY = True

ADMINS = (
    ('Mitchell Kotler', 'mitch@muckrock.com'),
)

MANAGERS = ADMINS

# Local time zone for this installation. Choices can be found here:
# http://en.wikipedia.org/wiki/List_of_tz_zones_by_name
# although not all choices may be available on all operating systems.
# If running in a Windows environment this must be set to the same as your
# system time zone.
TIME_ZONE = 'America/New_York'
USE_TZ = False

# Language code for this installation. All choices can be found here:
# http://www.i18nguy.com/unicode/language-identifiers.html
LANGUAGE_CODE = 'en-us'

# If you set this to False, Django will make some optimizations so as not
# to load the internationalization machinery.
USE_I18N = False

# Absolute path to the directory that holds media.
# Example: "/home/media/media.lawrence.com/"
STATIC_ROOT = os.path.join(SITE_ROOT, 'static')
MEDIA_ROOT = os.path.join(STATIC_ROOT, 'media')
ASSETS_ROOT = os.path.join(SITE_ROOT, 'assets')
COMPRESS_ROOT = ASSETS_ROOT

STATICFILES_DIRS = (
    os.path.join(SITE_ROOT, 'assets'),
)

WEBPACK_LOADER = {
    'DEFAULT': {
        'BUNDLE_DIR_NAME': 'bundles/',
        'STATS_FILE': os.path.join(SITE_ROOT, 'assets/webpack-stats.json'),
    }
}

COMPRESS_OFFLINE = True

COMPRESS_STORAGE = 'compressor.storage.CompressorFileStorage'
COMPRESS_CSS_FILTERS = [
    'compressor.filters.css_default.CssAbsoluteFilter',
    'compressor.filters.cssmin.CSSMinFilter',
]

THUMBNAIL_CACHE_DIMENSIONS = True

if AWS_DEBUG:
    DEFAULT_FILE_STORAGE = 'storages.backends.s3boto.S3BotoStorage'
    THUMBNAIL_DEFAULT_STORAGE = 'storages.backends.s3boto.S3BotoStorage'
    STATICFILES_STORAGE = 'storages.backends.s3boto.S3BotoStorage'
    COMPRESS_STORAGE = STATICFILES_STORAGE
    STATIC_URL = 'https://muckrock-devel2.s3.amazonaws.com/'
    COMPRESS_URL = STATIC_URL
    MEDIA_URL = 'https://muckrock-devel2.s3.amazonaws.com/media/'
    CLEAN_S3_ON_FOIA_DELETE = True
else:
    STATICFILES_STORAGE = 'django.contrib.staticfiles.storage.StaticFilesStorage'
    STATIC_URL = '/static/'
    MEDIA_URL = '/media/'
    CLEAN_S3_ON_FOIA_DELETE = False

STATICFILES_FINDERS = (
    'django.contrib.staticfiles.finders.FileSystemFinder',
    'django.contrib.staticfiles.finders.AppDirectoriesFinder',
    'compressor.finders.CompressorFinder',
)

AWS_QUERYSTRING_AUTH = False
AWS_S3_SECURE_URLS = True
AWS_S3_FILE_OVERWRITE = False
AWS_HEADERS = {
 'Expires': 'Thu, 31 Dec 2099 20:00:00 GMT',
 'Cache-Control': 'max-age=94608000',
}

TEMPLATE_CONTEXT_PROCESSORS = (
    'django.contrib.auth.context_processors.auth',
    'django.core.context_processors.debug',
    #'django.core.context_processors.i18n',
    'django.core.context_processors.media',
    'django.core.context_processors.request',
    'django.contrib.messages.context_processors.messages',
    'muckrock.sidebar.context_processors.sidebar_info',
    'muckrock.context_processors.google_analytics',
    'muckrock.context_processors.domain',
    'muckrock.context_processors.cache_timeout',
)

MIDDLEWARE_CLASSES = (
    'corsheaders.middleware.CorsMiddleware',
    'django_hosts.middleware.HostsRequestMiddleware',
    'djangosecure.middleware.SecurityMiddleware',
    'dogslow.WatchdogMiddleware',
    'django.middleware.gzip.GZipMiddleware',
    'django.middleware.common.CommonMiddleware',
    'django.middleware.csrf.CsrfViewMiddleware',
    'django.contrib.sessions.middleware.SessionMiddleware',
    'django.contrib.auth.middleware.AuthenticationMiddleware',
    'lot.middleware.LOTMiddleware',
    'muckrock.middleware.RemoveTokenMiddleware',
    'django.contrib.messages.middleware.MessageMiddleware',
    'debug_toolbar.middleware.DebugToolbarMiddleware',
    'django.contrib.flatpages.middleware.FlatpageFallbackMiddleware',
    'reversion.middleware.RevisionMiddleware',
    'django_hosts.middleware.HostsResponseMiddleware',
)

INTERNAL_IPS = ('127.0.0.1',)

MESSAGE_STORAGE = 'django.contrib.messages.storage.session.SessionStorage'

ROOT_URLCONF = 'muckrock.urls'

TEMPLATE_DIRS = (
    # Put strings here, like "/home/html/django_templates" or "C:/www/django/templates".
    # Always use forward slashes, even on Windows.
    # Don't forget to use absolute paths, not relative paths.
    os.path.join(SITE_ROOT, 'templates'),
)

INSTALLED_APPS = (
    'django.contrib.auth',
    'django.contrib.contenttypes',
    'django.contrib.sessions',
    'django.contrib.sites',
    'autocomplete_light',
    'django.contrib.admin',
    'django.contrib.sitemaps',
    'django.contrib.messages',
    'django.contrib.flatpages',
    'django.contrib.humanize',
    'django.contrib.staticfiles',
    'compressor',
    'corsheaders',
    'debug_toolbar',
    'django_premailer',
    'djangosecure',
    'djcelery',
    'djgeojson',
    'easy_thumbnails',
    'gunicorn',
    'dbsettings',
    'leaflet',
    'localflavor',
    'markdown_deux',
    'mathfilters',
    'news_sitemaps',
    'raven.contrib.django',
    'rest_framework',
    'rest_framework.authtoken',
    'rest_framework_swagger',
    'reversion',
    'robots',
    'storages',
    'taggit',
    'watson',
    'webpack_loader',
    'lot',
    'package_monitor',
    'image_diet',
    'django_hosts',
    'muckrock.accounts',
    'muckrock.foia',
    'muckrock.news',
    'muckrock.templatetags',
    'muckrock.tags',
    'muckrock.agency',
    'muckrock.jurisdiction',
    'muckrock.business_days',
    'muckrock.qanda',
    'muckrock.crowdfund',
    'muckrock.sidebar',
    'muckrock.task',
    'muckrock.map',
    'muckrock.message',
    'muckrock.organization',
    'muckrock.project',
    'muckrock.mailgun',
    'muckrock.foiamachine',
    'actstream'
)

def show_toolbar(request):
    """show toolbar on the site"""
    if ((boolcheck(os.environ.get('SHOW_DDT', False))) or
            (request.user and request.user.username == 'mitch')):
        return True
    return False

DEBUG_TOOLBAR_CONFIG = {
    'SHOW_TOOLBAR_CALLBACK': show_toolbar,
    'INTERCEPT_REDIRECTS': False,
    'JQUERY_URL': '',
}

DEBUG_TOOLBAR_PATCH_SETTINGS = False

urlparse.uses_netloc.append('redis')

BROKER_URL = os.environ.get('REDISTOGO_URL', 'redis://localhost:6379/0')

djcelery.setup_loader()

CELERYBEAT_SCHEDULER = 'djcelery.schedulers.DatabaseScheduler'

CELERY_SEND_EVENT = True
CELERY_IGNORE_RESULTS = True
CELERY_IMPORTS = (
    'muckrock.foia.tasks',
    'muckrock.accounts.tasks',
    'muckrock.agency.tasks',
    )
CELERYD_MAX_TASKS_PER_CHILD = os.environ.get('CELERYD_MAX_TASKS_PER_CHILD', 100)
CELERYD_TASK_TIME_LIMIT = os.environ.get('CELERYD_TASK_TIME_LIMIT', 5 * 60)

AUTHENTICATION_BACKENDS = (
    'muckrock.accounts.backends.CaseInsensitiveModelBackend',
    'lot.auth_backend.LOTBackend',
    )
ABSOLUTE_URL_OVERRIDES = {
    'auth.user': lambda u: reverse('acct-profile', kwargs={'username': u.username}),
}

DBSETTINGS_USE_SITES = True

SESAME_MAX_AGE = 60 * 60 * 24 * 2

ASSETS_DEBUG = False

MONTHLY_REQUESTS = {
    'admin': 20,
    'basic': 0,
    'beta': 5,
    'pro': 20,
    'proxy': 20,
    'org': 50,
    'robot': 0,
}

BUNDLED_REQUESTS = {
    'admin': 5,
    'basic': 4,
    'beta': 4,
    'pro': 5,
    'proxy': 5,
    'org': 5,
    'robot': 0,
}

MARKDOWN_DEUX_STYLES = {
    "default": {
        "extras": {
            "code-friendly": None,
        },
        "safe_mode": "escape",
    },
    "trusted": {
        "extras": {
            "code-friendly": None,
        },
        "safe_mode": False,
    }
}


LOGGING = {
    'version': 1,
    'disable_existing_loggers': True,
    'root': {
        'level': 'WARNING',
        'handlers': ['console', 'sentry'],
    },
    'formatters': {
        'verbose': {
            'format': '%(levelname)s %(asctime)s %(module)s %(process)d %(thread)d %(message)s'
        },
        'simple': {
            'format': '%(levelname)s %(message)s'
        },
    },
    'filters': {
        'require_debug_false': {
            '()': 'django.utils.log.RequireDebugFalse',
        }
    },
    'handlers': {
        'null': {
            'level': 'DEBUG',
            'class': 'logging.NullHandler',
        },
        'console':{
            'level': 'INFO',
            'class': 'logging.StreamHandler',
            'formatter': 'verbose'
        },
        'mail_admins': {
            'level': 'WARNING',
            'filters': ['require_debug_false'],
            'class': 'django.utils.log.AdminEmailHandler',
        },
        'sentry': {
            'level': 'ERROR',
            'class': 'raven.contrib.django.handlers.SentryHandler',
            'filters': ['require_debug_false'],
        },
        'dogslow': {
            'level': 'WARNING',
            'class': 'raven.contrib.django.handlers.SentryHandler',
        },
    },
    'loggers': {
        'django': {
            'handlers': ['null'],
            'propagate': True,
            'level': 'WARNING',
        },
        'django.request': {
            'handlers': ['sentry'],
            'level': 'ERROR',
            'propagate': False,
        },
        'muckrock': {
            'handlers': ['console', 'sentry'],
            'level': 'INFO',
        },
        'django.db.backends': {
            'level': 'ERROR',
            'handlers': ['console'],
            'propagate': False,
        },
        'raven': {
            'level': 'WARNING',
            'handlers': ['console'],
            'propagate': False,
        },
        'sentry.errors': {
            'level': 'WARNING',
            'handlers': ['console'],
            'propagate': False,
        },
        'dogslow': {
            'level': 'WARNING',
            'handlers': ['dogslow'],
        },
    }
}

# these will be set in local settings if not in env var

# Make this unique, and don't share it with anybody.
SECRET_KEY = os.environ.get('SECRET_KEY')

AWS_ACCESS_KEY_ID = os.environ.get('AWS_ACCESS_KEY_ID')
AWS_SECRET_ACCESS_KEY = os.environ.get('AWS_SECRET_ACCESS_KEY')
AWS_STORAGE_BUCKET_NAME = os.environ.get('AWS_STORAGE_BUCKET_NAME', 'muckrock-devel2')
AWS_AUTOIMPORT_BUCKET_NAME = os.environ.get(
    'AWS_AUTOIMPORT_BUCKET_NAME', 'muckrock-autoimprot-devel')

STRIPE_SECRET_KEY = os.environ.get('STRIPE_SECRET_KEY')
STRIPE_PUB_KEY = os.environ.get('STRIPE_PUB_KEY')

MAILCHIMP_API_KEY = os.environ.get('MAILCHIMP_API_KEY', '')
MAILCHIMP_API_ROOT = 'https://us2.api.mailchimp.com/3.0'
MAILCHIMP_LIST_DEFAULT = '20aa4a931d'

MAILGUN_ACCESS_KEY = os.environ.get('MAILGUN_ACCESS_KEY')
MAILGUN_SERVER_NAME = 'requests.muckrock.com'

EMAIL_SUBJECT_PREFIX = '[Muckrock]'
EMAIL_BACKEND = 'django.core.mail.backends.smtp.EmailBackend'

DOCUMENTCLOUD_USERNAME = os.environ.get('DOCUMENTCLOUD_USERNAME')
DOCUMENTCLOUD_PASSWORD = os.environ.get('DOCUMENTCLOUD_PASSWORD')

SLACK_WEBHOOK_URL = os.environ.get('SLACK_WEBHOOK_URL', '')

PUBLICATION_NAME = 'MuckRock'

# Register database schemes in URLs.
urlparse.uses_netloc.append('postgres')

url = urlparse.urlparse(os.environ.get('DATABASE_URL', 'postgres://vagrant@localhost/muckrock'))

# Update with environment configuration.
DATABASES = {
        'default': {
            'NAME': url.path[1:],
            'USER': url.username,
            'PASSWORD': url.password,
            'HOST': url.hostname,
            'PORT': url.port,
            'CONN_MAX_AGE': int(os.environ.get('CONN_MAX_AGE', 500)),
            'ENGINE': 'django.db.backends.postgresql_psycopg2',
            }
        }

CACHES = {
    'default': {
        'BACKEND': 'django.core.cache.backends.locmem.LocMemCache',
    }
}
DEFAULT_CACHE_TIMEOUT = 15 * 60

REST_FRAMEWORK = {
    'DEFAULT_PAGINATION_CLASS': 'muckrock.pagination.StandardPagination',
    'DEFAULT_FILTER_BACKENDS':
        ('rest_framework.filters.DjangoFilterBackend',
         'rest_framework.filters.OrderingFilter'),
    'DEFAULT_AUTHENTICATION_CLASSES':
        ('rest_framework.authentication.TokenAuthentication',
         'rest_framework.authentication.SessionAuthentication',),
    'DEFAULT_PERMISSION_CLASSES':
        ('rest_framework.permissions.DjangoModelPermissionsOrAnonReadOnly',),
}

ALLOWED_HOSTS = os.environ.get('ALLOWED_HOSTS', '').split(',')

ACTSTREAM_SETTINGS = {
    'MANAGER': 'muckrock.managers.MRActionManager'
}

SOUTH_MIGRATION_MODULES = {
    'taggit': 'taggit.south_migrations',
    'easy_thumbnails': 'easy_thumbnails.south_migrations',
}

LOT = {
  'slow-login': {
      'name': u'Slow login',
      'duration': 60 * 60 * 24 * 2,
      'one-time': True,
  },
}
LOT_MIDDLEWARE_PARAM_NAME = 'uuid-login'

ROBOTS_CACHE_TIMEOUT = 60 * 60 * 24

PACKAGE_MONITOR_REQUIREMENTS_FILE = os.path.join(SITE_ROOT, '../requirements.txt')

TAGGIT_CASE_INSENSITIVE = True
TAGGIT_TAGS_FROM_STRING = 'muckrock.tags.models.parse_tags'

ROOT_HOSTCONF = 'muckrock.hosts'
DEFAULT_HOST = 'default'

# Organization Settings

ORG_MIN_SEATS = 3
ORG_PRICE_PER_SEAT = 2000
ORG_REQUESTS_PER_SEAT = 10

# Leaflet Settings
LEAFLET_CONFIG = {
    'DEFAULT_CENTER': (37.8, -96.9),
    'DEFAULT_ZOOM': 4,
    'MIN_ZOOM': 4,
    'MAX_ZOOM': 18,
    'PLUGINS': {
        'search': {
            'css': [
                'vendor/leaflet-geocoder-control/Control.Geocoder.css',
            ],
            'js': [
                'vendor/leaflet-geocoder-control/Control.Geocoder.js',
                'js/leaflet-form.js'
            ],
            'auto-include': True,
        },
        'draw': {
            'css': [
                'leaflet/draw/leaflet.draw.css',
                'leaflet/draw/leaflet.draw.ie.css'
            ],
            'js': [
                'leaflet/draw/leaflet.draw.js'
            ]
        }
    }
}

<<<<<<< HEAD
FOIAMACHINE_URL = 'dev.foiamachine.org:8000'

# Limit CORS support to just API endpoints
CORS_URLS_REGEX = r'^/api(_v\d)?/.*$'
# Limit CORS origin to just FOIA machine
CORS_ORIGIN_REGEX_WHITELIST = (r'^(https?://)?(\w+\.)?foiamachine\.org(:\d+)?$', )
CORS_ALLOW_CREDENTIALS = True
=======
# Django Filter settings

FILTERS_HELP_TEXT_EXCLUDE = False
FILTERS_HELP_TEXT_FILTER = False
>>>>>>> 72cc6085
<|MERGE_RESOLUTION|>--- conflicted
+++ resolved
@@ -521,7 +521,6 @@
     }
 }
 
-<<<<<<< HEAD
 FOIAMACHINE_URL = 'dev.foiamachine.org:8000'
 
 # Limit CORS support to just API endpoints
@@ -529,9 +528,7 @@
 # Limit CORS origin to just FOIA machine
 CORS_ORIGIN_REGEX_WHITELIST = (r'^(https?://)?(\w+\.)?foiamachine\.org(:\d+)?$', )
 CORS_ALLOW_CREDENTIALS = True
-=======
+
 # Django Filter settings
-
 FILTERS_HELP_TEXT_EXCLUDE = False
-FILTERS_HELP_TEXT_FILTER = False
->>>>>>> 72cc6085
+FILTERS_HELP_TEXT_FILTER = False