"""
Django settings for muckrock project
"""

from django.core.urlresolvers import reverse
import djcelery
import os
import urlparse

def boolcheck(setting):
    """Turn env var into proper bool"""
    if isinstance(setting, basestring):
        return setting.lower() in ("yes", "true", "t", "1")
    else:
        return bool(setting)

DEBUG = False
TEMPLATE_DEBUG = DEBUG
EMAIL_DEBUG = DEBUG
THUMBNAIL_DEBUG = DEBUG
AWS_DEBUG = False

SITE_ROOT = os.path.realpath(os.path.dirname(os.path.dirname(__file__)))

SESSION_COOKIE_HTTPONLY = True
SECURE_PROXY_SSL_HEADER = ('HTTP_X_FORWARDED_PROTO', 'https')

SESSION_ENGINE = "django.contrib.sessions.backends.cached_db"

DEFAULT_FROM_EMAIL = 'MuckRock <info@muckrock.com>'

DOGSLOW = True
DOGSLOW_LOG_TO_FILE = False
DOGSLOW_TIMER = 25
DOGSLOW_EMAIL_TO = 'mitch@muckrock.com'
DOGSLOW_EMAIL_FROM = 'info@muckrock.com'
DOGSLOW_LOGGER = 'dogslow' # can be anything, but must match `logger` below
DOGSLOW_LOG_TO_SENTRY = True

ADMINS = (
    ('Mitchell Kotler', 'mitch@muckrock.com'),
)

MANAGERS = ADMINS

# Local time zone for this installation. Choices can be found here:
# http://en.wikipedia.org/wiki/List_of_tz_zones_by_name
# although not all choices may be available on all operating systems.
# If running in a Windows environment this must be set to the same as your
# system time zone.
TIME_ZONE = 'America/New_York'
USE_TZ = False

# Language code for this installation. All choices can be found here:
# http://www.i18nguy.com/unicode/language-identifiers.html
LANGUAGE_CODE = 'en-us'

SITE_ID = 1

# If you set this to False, Django will make some optimizations so as not
# to load the internationalization machinery.
USE_I18N = False

# Absolute path to the directory that holds media.
# Example: "/home/media/media.lawrence.com/"
STATIC_ROOT = os.path.join(SITE_ROOT, 'static')
MEDIA_ROOT = os.path.join(STATIC_ROOT, 'media')
ASSETS_ROOT = os.path.join(SITE_ROOT, 'assets')
COMPRESS_ROOT = ASSETS_ROOT

STATICFILES_DIRS = (
    os.path.join(SITE_ROOT, 'assets'),
)

WEBPACK_LOADER = {
    'DEFAULT': {
        'BUNDLE_DIR_NAME': 'bundles/',
        'STATS_FILE': os.path.join(SITE_ROOT, 'assets/webpack-stats.json'),
    }
}

COMPRESS_OFFLINE = True

COMPRESS_STORAGE = 'compressor.storage.CompressorFileStorage'
COMPRESS_CSS_FILTERS = [
    'compressor.filters.css_default.CssAbsoluteFilter',
    'compressor.filters.cssmin.CSSMinFilter',
]

THUMBNAIL_CACHE_DIMENSIONS = True

if AWS_DEBUG:
    DEFAULT_FILE_STORAGE = 'storages.backends.s3boto.S3BotoStorage'
    THUMBNAIL_DEFAULT_STORAGE = 'storages.backends.s3boto.S3BotoStorage'
    STATICFILES_STORAGE = 'storages.backends.s3boto.S3BotoStorage'
    COMPRESS_STORAGE = STATICFILES_STORAGE
    STATIC_URL = 'https://muckrock-devel2.s3.amazonaws.com/'
    COMPRESS_URL = STATIC_URL
    MEDIA_URL = 'https://muckrock-devel2.s3.amazonaws.com/media/'
    CLEAN_S3_ON_FOIA_DELETE = True
else:
    STATICFILES_STORAGE = 'django.contrib.staticfiles.storage.StaticFilesStorage'
    STATIC_URL = '/static/'
    MEDIA_URL = '/media/'
    CLEAN_S3_ON_FOIA_DELETE = False

STATICFILES_FINDERS = (
    'django.contrib.staticfiles.finders.FileSystemFinder',
    'django.contrib.staticfiles.finders.AppDirectoriesFinder',
    'compressor.finders.CompressorFinder',
)

AWS_QUERYSTRING_AUTH = False
AWS_S3_SECURE_URLS = True
AWS_S3_FILE_OVERWRITE = False
AWS_HEADERS = {
 'Expires': 'Thu, 31 Dec 2099 20:00:00 GMT',
 'Cache-Control': 'max-age=94608000',
}

TEMPLATE_CONTEXT_PROCESSORS = (
    'django.contrib.auth.context_processors.auth',
    'django.core.context_processors.debug',
    'django.core.context_processors.i18n',
    'django.core.context_processors.media',
    'django.core.context_processors.request',
    'django.contrib.messages.context_processors.messages',
    'muckrock.sidebar.context_processors.sidebar_info',
    'muckrock.context_processors.google_analytics',
    'muckrock.context_processors.domain',
)

MIDDLEWARE_CLASSES = (
    'djangosecure.middleware.SecurityMiddleware',
    'dogslow.WatchdogMiddleware',
    'django.middleware.gzip.GZipMiddleware',
<<<<<<< HEAD
    'debug_toolbar.middleware.DebugToolbarMiddleware',
    'django.middleware.csrf.CsrfViewMiddleware',
=======
>>>>>>> 74a49013
    'django.middleware.common.CommonMiddleware',
    'django.middleware.csrf.CsrfViewMiddleware',
    'django.contrib.sessions.middleware.SessionMiddleware',
    'django.contrib.auth.middleware.AuthenticationMiddleware',
    'lot.middleware.LOTMiddleware',
    'muckrock.middleware.RemoveTokenMiddleware',
    'django.contrib.messages.middleware.MessageMiddleware',
    'django.contrib.flatpages.middleware.FlatpageFallbackMiddleware',
    'reversion.middleware.RevisionMiddleware',
)

INTERNAL_IPS = ('127.0.0.1',)

MESSAGE_STORAGE = 'django.contrib.messages.storage.session.SessionStorage'

ROOT_URLCONF = 'muckrock.urls'

TEMPLATE_DIRS = (
    # Put strings here, like "/home/html/django_templates" or "C:/www/django/templates".
    # Always use forward slashes, even on Windows.
    # Don't forget to use absolute paths, not relative paths.
    os.path.join(SITE_ROOT, 'templates'),
)

INSTALLED_APPS = (
    'django.contrib.auth',
    'django.contrib.contenttypes',
    'django.contrib.sessions',
    'django.contrib.sites',
    'autocomplete_light',
    'django.contrib.admin',
    'django.contrib.sitemaps',
    'django.contrib.messages',
    'django.contrib.flatpages',
    'django.contrib.humanize',
    'django.contrib.staticfiles',
    'celery_haystack',
    'compressor',
    'debug_toolbar',
    'django_premailer',
    'djangosecure',
    'djcelery',
    'djgeojson',
    'easy_thumbnails',
    'gunicorn',
    'haystack',
    'dbsettings',
    'leaflet',
    'localflavor',
    'markdown_deux',
    'mathfilters',
    'news_sitemaps',
    'raven.contrib.django',
    'rest_framework',
    'rest_framework.authtoken',
    'rest_framework_swagger',
    'reversion',
    'robots',
    'rules.apps.AutodiscoverRulesConfig',
    'storages',
    'taggit',
    'webpack_loader',
    'lot',
    'package_monitor',
    'image_diet',
    'muckrock.accounts',
    'muckrock.foia',
    'muckrock.news',
    'muckrock.templatetags',
    'muckrock.tags',
    'muckrock.agency',
    'muckrock.jurisdiction',
    'muckrock.business_days',
    'muckrock.qanda',
    'muckrock.crowdfund',
    'muckrock.sidebar',
    'muckrock.task',
    'muckrock.map',
    'muckrock.message',
    'muckrock.organization',
    'muckrock.project',
    'muckrock.mailgun',
    'actstream'
)

def show_toolbar(request):
    """show toolbar on the site"""
    if ((boolcheck(os.environ.get('SHOW_DDT', False))) or
            (request.user and request.user.username == 'mitch')):
        return True
    return False

DEBUG_TOOLBAR_CONFIG = {
    'SHOW_TOOLBAR_CALLBACK': show_toolbar,
    'INTERCEPT_REDIRECTS': False,
    'JQUERY_URL': '',
}

DEBUG_TOOLBAR_PATCH_SETTINGS = False

urlparse.uses_netloc.append('redis')

BROKER_URL = os.environ.get('REDISTOGO_URL', 'redis://localhost:6379/0')

djcelery.setup_loader()

CELERYBEAT_SCHEDULER = 'djcelery.schedulers.DatabaseScheduler'

CELERY_SEND_EVENT = True
CELERY_IGNORE_RESULTS = True
CELERY_IMPORTS = (
    'muckrock.foia.tasks',
    'muckrock.accounts.tasks',
    'muckrock.agency.tasks',
    )
CELERYD_MAX_TASKS_PER_CHILD = os.environ.get('CELERYD_MAX_TASKS_PER_CHILD', 100)
CELERYD_TASK_TIME_LIMIT = os.environ.get('CELERYD_TASK_TIME_LIMIT', 5 * 60)

AUTHENTICATION_BACKENDS = (
    'rules.permissions.ObjectPermissionBackend',
    'muckrock.accounts.backends.CaseInsensitiveModelBackend',
    'lot.auth_backend.LOTBackend',
    )
ABSOLUTE_URL_OVERRIDES = {
    'auth.user': lambda u: reverse('acct-profile', kwargs={'username': u.username}),
}

DBSETTINGS_USE_SITES = True

HAYSTACK_CONNECTIONS = {
    'default': {
        'ENGINE': 'haystack.backends.whoosh_backend.WhooshEngine',
        'PATH': os.path.join(SITE_ROOT, 'whoosh/mysite_index'),
        'STORAGE': 'file',
        'POST_LIMIT': 128 * 1024 * 1024,
        'INCLUDE_SPELLING': True,
        'BATCH_SIZE': 100,
    },
}

HAYSTACK_SIGNAL_PROCESSOR = 'muckrock.signals.RelatedCelerySignalProcessor'

SESAME_MAX_AGE = 60 * 60 * 24 * 2

ASSETS_DEBUG = False

MONTHLY_REQUESTS = {
    'admin': 20,
    'basic': 0,
    'beta': 5,
    'pro': 20,
    'proxy': 20,
    'org': 50,
    'robot': 0,
}

BUNDLED_REQUESTS = {
    'admin': 5,
    'basic': 4,
    'beta': 4,
    'pro': 5,
    'proxy': 5,
    'org': 5,
    'robot': 0,
}

MARKDOWN_DEUX_STYLES = {
    "default": {
        "extras": {
            "code-friendly": None,
        },
        "safe_mode": "escape",
    },
    "trusted": {
        "extras": {
            "code-friendly": None,
        },
        "safe_mode": False,
    }
}


LOGGING = {
    'version': 1,
    'disable_existing_loggers': True,
    'root': {
        'level': 'WARNING',
        'handlers': ['console', 'sentry'],
    },
    'formatters': {
        'verbose': {
            'format': '%(levelname)s %(asctime)s %(module)s %(process)d %(thread)d %(message)s'
        },
        'simple': {
            'format': '%(levelname)s %(message)s'
        },
    },
    'filters': {
        'require_debug_false': {
            '()': 'django.utils.log.RequireDebugFalse',
        }
    },
    'handlers': {
        'null': {
            'level': 'DEBUG',
            'class': 'logging.NullHandler',
        },
        'console':{
            'level': 'INFO',
            'class': 'logging.StreamHandler',
            'formatter': 'verbose'
        },
        'mail_admins': {
            'level': 'WARNING',
            'filters': ['require_debug_false'],
            'class': 'django.utils.log.AdminEmailHandler',
        },
        'sentry': {
            'level': 'ERROR',
            'class': 'raven.contrib.django.handlers.SentryHandler',
            'filters': ['require_debug_false'],
        },
        'dogslow': {
            'level': 'WARNING',
            'class': 'raven.contrib.django.handlers.SentryHandler',
        },
    },
    'loggers': {
        'django': {
            'handlers': ['null'],
            'propagate': True,
            'level': 'WARNING',
        },
        'django.request': {
            'handlers': ['sentry'],
            'level': 'ERROR',
            'propagate': False,
        },
        'muckrock': {
            'handlers': ['console', 'sentry'],
            'level': 'INFO',
        },
        'django.db.backends': {
            'level': 'ERROR',
            'handlers': ['console'],
            'propagate': False,
        },
        'raven': {
            'level': 'WARNING',
            'handlers': ['console'],
            'propagate': False,
        },
        'sentry.errors': {
            'level': 'WARNING',
            'handlers': ['console'],
            'propagate': False,
        },
        'dogslow': {
            'level': 'WARNING',
            'handlers': ['dogslow'],
        },
    }
}

# these will be set in local settings if not in env var

# Make this unique, and don't share it with anybody.
SECRET_KEY = os.environ.get('SECRET_KEY')

AWS_ACCESS_KEY_ID = os.environ.get('AWS_ACCESS_KEY_ID')
AWS_SECRET_ACCESS_KEY = os.environ.get('AWS_SECRET_ACCESS_KEY')
AWS_STORAGE_BUCKET_NAME = os.environ.get('AWS_STORAGE_BUCKET_NAME', 'muckrock-devel2')
AWS_AUTOIMPORT_BUCKET_NAME = os.environ.get(
    'AWS_AUTOIMPORT_BUCKET_NAME', 'muckrock-autoimprot-devel')

STRIPE_SECRET_KEY = os.environ.get('STRIPE_SECRET_KEY')
STRIPE_PUB_KEY = os.environ.get('STRIPE_PUB_KEY')

MAILCHIMP_API_KEY = os.environ.get('MAILCHIMP_API_KEY', '')
MAILCHIMP_API_ROOT = 'https://us2.api.mailchimp.com/3.0'
MAILCHIMP_LIST_DEFAULT = '20aa4a931d'

MAILGUN_ACCESS_KEY = os.environ.get('MAILGUN_ACCESS_KEY')
MAILGUN_SERVER_NAME = 'requests.muckrock.com'

EMAIL_SUBJECT_PREFIX = '[Muckrock]'
EMAIL_BACKEND = 'django.core.mail.backends.smtp.EmailBackend'

DOCUMENTCLOUD_USERNAME = os.environ.get('DOCUMENTCLOUD_USERNAME')
DOCUMENTCLOUD_PASSWORD = os.environ.get('DOCUMENTCLOUD_PASSWORD')

SLACK_WEBHOOK_URL = os.environ.get('SLACK_WEBHOOK_URL', '')

PUBLICATION_NAME = 'MuckRock'

# Register database schemes in URLs.
urlparse.uses_netloc.append('postgres')

url = urlparse.urlparse(os.environ.get('DATABASE_URL', 'postgres://vagrant@localhost/muckrock'))

# Update with environment configuration.
DATABASES = {
        'default': {
            'NAME': url.path[1:],
            'USER': url.username,
            'PASSWORD': url.password,
            'HOST': url.hostname,
            'PORT': url.port,
            'CONN_MAX_AGE': os.environ.get('CONN_MAX_AGE', 500),
            'ENGINE': 'django.db.backends.postgresql_psycopg2',
            }
        }

CACHES = {
    'default': {
        'BACKEND': 'django.core.cache.backends.locmem.LocMemCache',
    }
}

REST_FRAMEWORK = {
    'DEFAULT_PAGINATION_CLASS': 'muckrock.pagination.StandardPagination',
    'DEFAULT_FILTER_BACKENDS':
        ('rest_framework.filters.DjangoFilterBackend',
         'rest_framework.filters.OrderingFilter'),
    'DEFAULT_AUTHENTICATION_CLASSES':
        ('rest_framework.authentication.TokenAuthentication',
         'rest_framework.authentication.SessionAuthentication',),
    'DEFAULT_PERMISSION_CLASSES':
        ('rest_framework.permissions.DjangoModelPermissionsOrAnonReadOnly',),
}

ALLOWED_HOSTS = os.environ.get('ALLOWED_HOSTS', '').split(',')

ACTSTREAM_SETTINGS = {
    'MANAGER': 'muckrock.managers.MRActionManager'
}

SOUTH_MIGRATION_MODULES = {
    'taggit': 'taggit.south_migrations',
    'easy_thumbnails': 'easy_thumbnails.south_migrations',
}

LOT = {
  'slow-login': {
      'name': u'Slow login',
      'duration': 60 * 60 * 24 * 2,
      'one-time': True,
  },
}
LOT_MIDDLEWARE_PARAM_NAME = 'uuid-login'

ROBOTS_CACHE_TIMEOUT = 60 * 60 * 24

PACKAGE_MONITOR_REQUIREMENTS_FILE = os.path.join(SITE_ROOT, '../requirements.txt')

TAGGIT_CASE_INSENSITIVE = True
TAGGIT_TAGS_FROM_STRING = 'muckrock.tags.models.parse_tags'

# Organization Settings

ORG_MIN_SEATS = 3
ORG_PRICE_PER_SEAT = 2000
ORG_REQUESTS_PER_SEAT = 10

# Leaflet Settings
LEAFLET_CONFIG = {
    'DEFAULT_CENTER': (37.8, -96.9),
    'DEFAULT_ZOOM': 4,
    'MIN_ZOOM': 4,
    'MAX_ZOOM': 18,
    'PLUGINS': {
        'search': {
            'css': [
                'vendor/leaflet-geocoder-control/Control.Geocoder.css',
            ],
            'js': [
                'vendor/leaflet-geocoder-control/Control.Geocoder.js',
                'js/leaflet-form.js'
            ],
            'auto-include': True,
        },
        'draw': {
            'css': [
                'leaflet/draw/leaflet.draw.css',
                'leaflet/draw/leaflet.draw.ie.css'
            ],
            'js': [
                'leaflet/draw/leaflet.draw.js'
            ]
        }
    }
}<|MERGE_RESOLUTION|>--- conflicted
+++ resolved
@@ -134,11 +134,7 @@
     'djangosecure.middleware.SecurityMiddleware',
     'dogslow.WatchdogMiddleware',
     'django.middleware.gzip.GZipMiddleware',
-<<<<<<< HEAD
     'debug_toolbar.middleware.DebugToolbarMiddleware',
-    'django.middleware.csrf.CsrfViewMiddleware',
-=======
->>>>>>> 74a49013
     'django.middleware.common.CommonMiddleware',
     'django.middleware.csrf.CsrfViewMiddleware',
     'django.contrib.sessions.middleware.SessionMiddleware',
