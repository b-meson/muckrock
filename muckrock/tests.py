--- conflicted
+++ resolved
@@ -17,15 +17,10 @@
 from muckrock.accounts.models import Notification
 from muckrock.factories import UserFactory
 from muckrock.fields import EmailsListField
-<<<<<<< HEAD
-from muckrock.forms import NewsletterSignupForm
-from muckrock.utils import mock_middleware, new_action, notify
-from muckrock.views import NewsletterSignupView
-=======
 from muckrock.forms import NewsletterSignupForm, StripeForm
+from muckrock.utils import new_action, notify
 from muckrock.test_utils import http_get_response, http_post_response
 from muckrock.views import NewsletterSignupView, DonationFormView
->>>>>>> 79bf8e68
 
 # pylint: disable=no-self-use
 # pylint: disable=too-many-public-methods
@@ -180,7 +175,6 @@
         eq_(response.status_code, 200)
 
 
-<<<<<<< HEAD
 class TestNewAction(TestCase):
     """The new action function will create a new action and return it."""
     def test_basic(self):
@@ -217,7 +211,8 @@
             notification_for_user = any(notification.user == user for notification in notifications)
             ok_(notification_for_user,
                 'Each user in the list should be notified.')
-=======
+
+
 @patch('stripe.Charge', Mock())
 class TestDonations(TestCase):
     """Tests donation functionality"""
@@ -241,5 +236,4 @@
         response = http_post_response(self.url, self.view, data)
         mock_send.assert_called_once()
         eq_(response.status_code, 302,
-            'A successful donation will return a redirection.')
->>>>>>> 79bf8e68
+            'A successful donation will return a redirection.')