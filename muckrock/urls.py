"""
URL mappings for muckrock project
"""

# pylint: disable=W0611
# these are called dynmically
from django.conf.urls import handler404
from views import handler500
# pylint: enable=W0611
from django.conf.urls import patterns, include, url
from django.contrib import admin
from django.views.decorators.csrf import csrf_exempt
from django.views.generic.base import RedirectView

from django_xmlrpc.views import handle_xmlrpc
from rest_framework.routers import DefaultRouter
import autocomplete_light
import haystack.urls, dbsettings.urls

autocomplete_light.autodiscover()

import muckrock.accounts.urls, muckrock.foia.urls, muckrock.news.urls, muckrock.agency.urls, \
       muckrock.jurisdiction.urls, muckrock.mailgun.urls, muckrock.qanda.urls, \
<<<<<<< HEAD
       muckrock.crowdfund.urls, muckrock.task.urls
=======
       muckrock.crowdfund.urls, muckrock.organization.urls
>>>>>>> 529555b1
import muckrock.agency.views, muckrock.foia.viewsets, muckrock.jurisdiction.views, \
       muckrock.accounts.views, muckrock.sidebar.viewsets
import muckrock.settings as settings
import muckrock.views as views
from muckrock.foia.sitemap import FoiaSitemap
from muckrock.news.sitemap import ArticleSitemap

admin.autodiscover()
admin.site.index_template = 'admin/custom_index.html'

sitemaps = {'FOIA': FoiaSitemap, 'News': ArticleSitemap}

router = DefaultRouter()
router.register(r'jurisdiction', muckrock.jurisdiction.views.JurisdictionViewSet)
router.register(r'agency', muckrock.agency.views.AgencyViewSet)
router.register(r'foia', muckrock.foia.viewsets.FOIARequestViewSet)
router.register(r'question', muckrock.qanda.views.QuestionViewSet)
router.register(r'statistics', muckrock.accounts.views.StatisticsViewSet)
router.register(r'communication', muckrock.foia.viewsets.FOIACommunicationViewSet)
router.register(r'user', muckrock.accounts.views.UserViewSet)
router.register(r'news', muckrock.news.views.ArticleViewSet)
router.register(r'sidebar', muckrock.sidebar.viewsets.SidebarViewSet)

urlpatterns = patterns(
    '',
    url(r'^$', views.front_page, name='index'),
    url(r'^accounts/', include(muckrock.accounts.urls)),
    url(r'^foi/', include(muckrock.foia.urls)),
    url(r'^news/', include(muckrock.news.urls)),
    url(r'^mailgun/', include(muckrock.mailgun.urls)),
    url(r'^agency/', include(muckrock.agency.urls)),
    url(r'^place/', include(muckrock.jurisdiction.urls.urlpatterns)),
    url(r'^jurisdiction/', include(muckrock.jurisdiction.urls.old_urlpatterns)),
    url(r'^questions/', include(muckrock.qanda.urls)),
    url(r'^crowdfund/', include(muckrock.crowdfund.urls)),
<<<<<<< HEAD
    url(r'^task/', include(muckrock.task.urls)),
=======
    url(r'^organization/', include(muckrock.organization.urls)),
>>>>>>> 529555b1
    url(r'^admin/', include(admin.site.urls)),
    url(r'^search/', include(haystack.urls)),
    url(r'^settings/', include(dbsettings.urls)),
    url(r'^api_v1/', include(router.urls)),
    url(r'^api_v1/token-auth/', 'rest_framework.authtoken.views.obtain_auth_token'),
    url(r'^api_doc/', include('rest_framework_swagger.urls')),
    url(r'^autocomplete/', include('autocomplete_light.urls')),
    url(r'^xmlrpc/$', csrf_exempt(handle_xmlrpc), name='xmlrpc'),
    url(r'^blog/(?P<path>.*)$', views.blog, name='blog'),
    url(r'^robots\.txt$', include('robots.urls')),
    url(r'^favicon.ico$', RedirectView.as_view(url=settings.STATIC_URL + 'favicon.ico')),
    url(r'^sitemap\.xml$', 'django.contrib.sitemaps.views.index', {'sitemaps': sitemaps}),
    url(
        r'^sitemap-(?P<section>.+)\.xml$',
        'django.contrib.sitemaps.views.sitemap',
        {'sitemaps': sitemaps}
    ),
)

if settings.DEBUG:
    urlpatterns += patterns(
        '',
        url(
            r'^media/(?P<path>.*)$',
            'django.views.static.serve',
            {'document_root': settings.MEDIA_ROOT}
        ),
    )<|MERGE_RESOLUTION|>--- conflicted
+++ resolved
@@ -21,11 +21,7 @@
 
 import muckrock.accounts.urls, muckrock.foia.urls, muckrock.news.urls, muckrock.agency.urls, \
        muckrock.jurisdiction.urls, muckrock.mailgun.urls, muckrock.qanda.urls, \
-<<<<<<< HEAD
-       muckrock.crowdfund.urls, muckrock.task.urls
-=======
-       muckrock.crowdfund.urls, muckrock.organization.urls
->>>>>>> 529555b1
+       muckrock.crowdfund.urls, muckrock.organization.urls, muckrock.task.urls
 import muckrock.agency.views, muckrock.foia.viewsets, muckrock.jurisdiction.views, \
        muckrock.accounts.views, muckrock.sidebar.viewsets
 import muckrock.settings as settings
@@ -61,11 +57,8 @@
     url(r'^jurisdiction/', include(muckrock.jurisdiction.urls.old_urlpatterns)),
     url(r'^questions/', include(muckrock.qanda.urls)),
     url(r'^crowdfund/', include(muckrock.crowdfund.urls)),
-<<<<<<< HEAD
     url(r'^task/', include(muckrock.task.urls)),
-=======
     url(r'^organization/', include(muckrock.organization.urls)),
->>>>>>> 529555b1
     url(r'^admin/', include(admin.site.urls)),
     url(r'^search/', include(haystack.urls)),
     url(r'^settings/', include(dbsettings.urls)),
