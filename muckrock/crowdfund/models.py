--- conflicted
+++ resolved
@@ -104,35 +104,4 @@
     def __unicode__(self):
         # pylint: disable=no-member
         return 'Payment of $%.2f by %s on %s for %s' % \
-<<<<<<< HEAD
-            (self.amount, self.user, self.date.date(), self.crowdfund.foia)
-
-class Project(models.Model):
-    """A project involving multiple FOIA Requests"""
-    name = models.CharField(max_length=255)
-    slug = models.SlugField(max_length=255)
-    description = models.TextField(blank=True)
-    foias = models.ManyToManyField(
-        FOIARequest,
-        related_name='foias',
-        blank=True,
-    )
-
-    def __unicode__(self):
-        return self.name
-
-class CrowdfundProject(CrowdfundABC):
-    """Keep track of crowdfunding for a project"""
-    project = models.OneToOneField(Project, related_name='crowdfund')
-    payments = models.ManyToManyField(User, through='CrowdfundProjectPayment')
-
-    def __unicode__(self):
-        return self.project.name
-
-class CrowdfundProjectPayment(CrowdfundPaymentABC):
-    """M2M intermediate model"""
-    # pylint: disable=model-missing-unicode
-    crowdfund = models.ForeignKey(CrowdfundProject)
-=======
-            (self.amount, self.user, self.date.date(), self.crowdfund.foia)
->>>>>>> e9a9516e
+            (self.amount, self.user, self.date.date(), self.crowdfund.foia)