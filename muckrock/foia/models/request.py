--- conflicted
+++ resolved
@@ -816,14 +816,10 @@
     def user_actions(self, user):
         '''Provides action interfaces for users'''
         is_owner = self.created_by(user)
-<<<<<<< HEAD
-        can_follow = user.is_authenticated() and not is_owner
-=======
         is_agency_user = (user.is_authenticated() and
                 user.profile.acct_type == 'agency')
         can_follow = (user.is_authenticated() and not is_owner and
                 not is_agency_user)
->>>>>>> 2bb50488
         is_following = user.is_authenticated() and user in followers(self)
         is_admin = user.is_staff
         kwargs = {
