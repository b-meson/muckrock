--- conflicted
+++ resolved
@@ -800,16 +800,11 @@
     def user_actions(self, user):
         '''Provides action interfaces for users'''
         is_owner = self.created_by(user)
-<<<<<<< HEAD
-        can_follow = user.is_authenticated() and not is_owner
-        is_following = user.is_authenticated() and user in followers(self)
-=======
         is_agency_user = (user.is_authenticated() and
                 user.profile.acct_type == 'agency')
         can_follow = (user.is_authenticated() and not is_owner and
                 not is_agency_user)
-        is_following = user in followers(self)
->>>>>>> adc3fdd2
+        is_following = user.is_authenticated() and user in followers(self)
         is_admin = user.is_staff
         kwargs = {
             'jurisdiction': self.jurisdiction.slug,
