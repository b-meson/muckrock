--- conflicted
+++ resolved
@@ -148,13 +148,10 @@
     other_emails = fields.EmailsListField(blank=True, max_length=255)
     times_viewed = models.IntegerField(default=0)
     disable_autofollowups = models.BooleanField(default=False)
-<<<<<<< HEAD
     parent = models.ForeignKey('self', blank=True, null=True)
-=======
     block_incoming = models.BooleanField(default=False,
         help_text='Block emails incoming to this request from '
                   'automatically being posted on the site')
->>>>>>> e5185045
 
     objects = FOIARequestManager()
     tags = TaggableManager(through=TaggedItemBase, blank=True)
