--- conflicted
+++ resolved
@@ -106,41 +106,41 @@
         viewable_foias = FOIARequest.objects.get_viewable(user1)
         for foia in FOIARequest.objects.all():
             if foia in viewable_foias:
-                nose.tools.assert_true(user1.has_perm('foia.view_foiarequest', foia))
+                nose.tools.assert_true(foia.has_perm(user1, 'view'))
             else:
-                nose.tools.assert_false(user1.has_perm('foia.view_foiarequest', foia))
+                nose.tools.assert_false(foia.has_perm(user1, 'view'))
 
         viewable_foias = FOIARequest.objects.get_viewable(user2)
         for foia in FOIARequest.objects.all():
             if foia in viewable_foias:
-                nose.tools.assert_true(user2.has_perm('foia.view_foiarequest', foia))
+                nose.tools.assert_true(foia.has_perm(user2, 'view'))
             else:
-                nose.tools.assert_false(user2.has_perm('foia.view_foiarequest', foia))
+                nose.tools.assert_false(foia.has_perm(user2, 'view'))
 
         viewable_foias = FOIARequest.objects.get_public()
         for foia in FOIARequest.objects.all():
             if foia in viewable_foias:
-                nose.tools.assert_true(AnonymousUser().has_perm('foia.view_foiarequest', foia))
+                nose.tools.assert_true(foia.has_perm(AnonymousUser(), 'view'))
             else:
-                nose.tools.assert_false(AnonymousUser().has_perm('foia.view_foiarequest', foia))
-
-        nose.tools.assert_true(user1.has_perm('foia.view_foiarequest', foias[0]))
-        nose.tools.assert_true(user1.has_perm('foia.view_foiarequest', foias[1]))
-        nose.tools.assert_true(user1.has_perm('foia.view_foiarequest', foias[2]))
-        nose.tools.assert_true(user1.has_perm('foia.view_foiarequest', foias[3]))
-        nose.tools.assert_true(user1.has_perm('foia.view_foiarequest', foias[4]))
-
-        nose.tools.assert_false(user2.has_perm('foia.view_foiarequest', foias[0]))
-        nose.tools.assert_true(user2.has_perm('foia.view_foiarequest', foias[1]))
-        nose.tools.assert_false(user2.has_perm('foia.view_foiarequest', foias[2]))
-        nose.tools.assert_true(user2.has_perm('foia.view_foiarequest', foias[3]))
-        nose.tools.assert_true(user2.has_perm('foia.view_foiarequest', foias[4]))
-
-        nose.tools.assert_false(AnonymousUser().has_perm('foia.view_foiarequest', foias[0]))
-        nose.tools.assert_true(AnonymousUser().has_perm('foia.view_foiarequest', foias[1]))
-        nose.tools.assert_false(AnonymousUser().has_perm('foia.view_foiarequest', foias[2]))
-        nose.tools.assert_true(AnonymousUser().has_perm('foia.view_foiarequest', foias[3]))
-        nose.tools.assert_true(AnonymousUser().has_perm('foia.view_foiarequest', foias[4]))
+                nose.tools.assert_false(foia.has_perm(AnonymousUser(), 'view'))
+
+        nose.tools.assert_true(foias[0].has_perm(user1, 'view'))
+        nose.tools.assert_true(foias[1].has_perm(user1, 'view'))
+        nose.tools.assert_true(foias[2].has_perm(user1, 'view'))
+        nose.tools.assert_true(foias[3].has_perm(user1, 'view'))
+        nose.tools.assert_true(foias[4].has_perm(user1, 'view'))
+
+        nose.tools.assert_false(foias[0].has_perm(user2, 'view'))
+        nose.tools.assert_true(foias[1].has_perm(user2, 'view'))
+        nose.tools.assert_false(foias[2].has_perm(user2, 'view'))
+        nose.tools.assert_true(foias[3].has_perm(user2, 'view'))
+        nose.tools.assert_true(foias[4].has_perm(user2, 'view'))
+
+        nose.tools.assert_false(foias[0].has_perm(AnonymousUser(), 'view'))
+        nose.tools.assert_true(foias[1].has_perm(AnonymousUser(), 'view'))
+        nose.tools.assert_false(foias[2].has_perm(AnonymousUser(), 'view'))
+        nose.tools.assert_true(foias[3].has_perm(AnonymousUser(), 'view'))
+        nose.tools.assert_true(foias[4].has_perm(AnonymousUser(), 'view'))
 
     def test_foia_set_mail_id(self):
         """Test the set_mail_id function"""
@@ -558,7 +558,7 @@
         """Sending an appeal to the agency should require the message for the appeal,
         which is then turned into a communication to the correct agency. In this case,
         the correct agency is the same one that received the message."""
-        ok_(self.foia.is_appealable(),
+        ok_(self.foia.has_perm(self.foia.user, 'appeal'),
             'The request should be appealable.')
         ok_(self.agency and self.agency.status == 'approved',
             'The agency should be approved.')
@@ -701,7 +701,7 @@
         """An appeal on a request that cannot be appealed should not do anything."""
         self.foia.status = 'submitted'
         self.foia.save()
-        nose.tools.assert_false(self.foia.is_appealable())
+        nose.tools.assert_false(self.foia.has_perm(self.foia.user, 'appeal'))
         comm_count = self.foia.communications.count()
         previous_status = self.foia.status
         data = {'action': 'appeal', 'text': 'Lorem ipsum'}
@@ -786,7 +786,6 @@
         eq_(task.amount, amount, 'The task should contain the amount of the request.')
 
 
-<<<<<<< HEAD
 class TestRequestSharing(TestCase):
     """Allow people to edit and view another user's request."""
     def setUp(self):
@@ -814,7 +813,7 @@
         """Editors should have the same abilities and permissions as creators."""
         new_editor = self.editor
         self.foia.add_editor(new_editor)
-        nose.tools.ok_(new_editor.has_perm('foia.change_foiarequest', self.foia))
+        nose.tools.ok_(self.foia.has_perm(new_editor, 'change'))
 
     def test_add_viewer(self):
         """Editors should be able to add viewers to the request."""
@@ -838,28 +837,28 @@
         viewer = UserFactory()
         normie = UserFactory()
         embargoed_foia.add_viewer(viewer)
-        nose.tools.assert_true(viewer.has_perm('foia.view_foiarequest', embargoed_foia))
-        nose.tools.assert_false(normie.has_perm('foia.view_foiarequest', embargoed_foia))
+        nose.tools.assert_true(embargoed_foia.has_perm(viewer, 'view'))
+        nose.tools.assert_false(embargoed_foia.has_perm(normie, 'view'))
 
     def test_promote_viewer(self):
         """Editors should be able to promote viewers to editors."""
         embargoed_foia = FOIARequestFactory(embargo=True)
         viewer = UserFactory()
         embargoed_foia.add_viewer(viewer)
-        nose.tools.assert_true(viewer.has_perm('foia.view_foiarequest', embargoed_foia))
-        nose.tools.assert_false(viewer.has_perm('foia.change_foiarequest', embargoed_foia))
+        nose.tools.assert_true(embargoed_foia.has_perm(viewer, 'view'))
+        nose.tools.assert_false(embargoed_foia.has_perm(viewer, 'change'))
         embargoed_foia.promote_viewer(viewer)
-        nose.tools.assert_true(viewer.has_perm('foia.change_foiarequest', embargoed_foia))
+        nose.tools.assert_true(embargoed_foia.has_perm(viewer, 'change'))
 
     def test_demote_editor(self):
         """Editors should be able to demote editors to viewers."""
         embargoed_foia = FOIARequestFactory(embargo=True)
         editor = UserFactory()
         embargoed_foia.add_editor(editor)
-        nose.tools.assert_true(editor.has_perm('foia.view_foiarequest', embargoed_foia))
-        nose.tools.assert_true(editor.has_perm('foia.change_foiarequest', embargoed_foia))
+        nose.tools.assert_true(embargoed_foia.has_perm(editor, 'view'))
+        nose.tools.assert_true(embargoed_foia.has_perm(editor, 'change'))
         embargoed_foia.demote_editor(editor)
-        nose.tools.assert_false(editor.has_perm('foia.change_foiarequest', embargoed_foia))
+        nose.tools.assert_false(embargoed_foia.has_perm(editor, 'change'))
 
     def test_access_key(self):
         """Editors should be able to generate a secure access key to view an embargoed request."""
@@ -878,16 +877,12 @@
         self.foia.add_viewer(self.creator)
         nose.tools.assert_false(self.foia.has_viewer(self.creator))
         # but the creator should still be able to both view and edit!
-        nose.tools.assert_true(self.creator.has_perm('foia.change_foiarequest', self.foia))
-        nose.tools.assert_true(self.creator.has_perm('foia.view_foiarequest', self.foia))
-
-
-class TestRequestSharingViews(TestCase):
-    """Tests access and implementation of view methods for sharing requests."""
-=======
+        nose.tools.assert_true(self.foia.has_perm(self.creator, 'change'))
+        nose.tools.assert_true(self.foia.has_perm(self.creator, 'view'))
+
+
 class TestMakeUser(TestCase):
     """The request composer should provide miniregistration functionality."""
->>>>>>> 6745c465
     def setUp(self):
         self.request = mock_middleware(Mock())
         self.data = {
