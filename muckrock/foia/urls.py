--- conflicted
+++ resolved
@@ -5,15 +5,8 @@
 from django.conf.urls import patterns, url
 from django.views.generic.base import RedirectView
 
-<<<<<<< HEAD
-# pylint: disable=W0611
-=======
-from pingback import register_pingback
 
-# pylint: disable=unused-import
->>>>>>> e9a9516e
-import muckrock.foia.signals
-# pylint: enable=unused-import
+import muckrock.foia.signals # pylint: disable=unused-import
 from muckrock.foia import views
 from muckrock.foia.feeds import LatestSubmittedRequests, LatestDoneRequests, FOIAFeed,\
                                 UserSubmittedFeed, UserDoneFeed, UserUpdateFeed
