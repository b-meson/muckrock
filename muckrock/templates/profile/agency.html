{% extends 'base_profile.html' %}
{% load markdown_deux_tags %}
{% load thumbnail %}
{% block title %}MuckRock &bull; {{ agency.name }}{% endblock title %}
{% block type %}agency{% endblock type %}

{% block metadata %}
{% if agency.image %}
<figure class="agency image">
    <img src="{% thumbnail agency.image 600x600 %}" class="header-image">
    {% if agency.image_attr_line %}
    <figcaption>{{ agency.image_attr_line | safe }}</figcaption>
    {% endif %}
</figure>
{% endif %}
<h1>{{agency.name}}</h1>
<h2><a href="{{ agency.jurisdiction.get_absolute_url }}">{{ agency.jurisdiction }}</a></h2>
{% include 'lib/request_stats.html' %}
{% include 'lib/appeal_stats.html' %}
<dl class="stats">

    <dt>Allowed Response Time</dt>
    {% with agency.jurisdiction.get_days as days %}
        {% if days %}
        <dd>{{days}} day{{days|pluralize}}</dd>
        {% else %}
        <dd>No limit</dd>
        {% endif %}
    {% endwith %}

    <dt>Average Response Time</dt>
    {% with agency.average_response_time as average_response_time %}
    <dd>{{average_response_time}} day{{average_response_time|pluralize}}</dd>
    {% endwith %}

<<<<<<< HEAD
        <dt>E-mail Address</dt>
        {% if agency.get_primary_emails %}
            {% if request.user.profile.can_view_emails %}
        <dd>{{agency.get_primary_emails|join:", "}}</dd>
            {% else %}
        <dd><a href="{% url 'accounts' %}">Available to Pro Users</a></dd>
            {% endif %}
        {% else %}
        <dd>Unknown</dd>
        {% endif %}
=======
    {% with agency.success_rate as success_rate %}
    {% if success_rate > 0 %}
    <dt>Success Rate</dt>
    <dd>{{ success_rate|floatformat:"2" }}%</dd>
    {% endif %}
    {% endwith %}

    {% with agency.average_fee as average_fee %}
    {% if average_fee > 0 %}
    <dt>Average Fee</dt>
    <dd>${{ average_fee|floatformat:"2" }}</dd>
    <dd>{{ agency.fee_rate|floatformat:"2" }}% of requests have a fee</dd>
    {% endif %}
    {% endwith %}
>>>>>>> 74a49013

    <dt>Commonly Cited Exemptions</dt>
    {% with agency.exemptions as exemptions %}
    {% if exemptions %}
        {% for exmp in exemptions %}
    <dd>{{exmp.tags__name|capfirst}} <small>{{exmp.count}} time{{exmp.count|pluralize}}</small></dd>
        {% endfor %}
    {% else %}
    <dd>None</dd>
    {% endif %}
    {% endwith %}

    <dt>Mailing Address</dt>
    {% if agency.address %}
    <dd>{{ agency.address|linebreaks }}</dd>
    {% else %}
    <dd>Unknown</dd>
    {% endif %}

    <dt>E-mail Address</dt>
    {% if agency.email %}
        {% if request.user.profile.can_view_emails %}
    <dd>{{agency.email}}</dd>
        {% else %}
    <dd><a href="{% url 'accounts' %}">Available to Pro Users</a></dd>
        {% endif %}
    {% else %}
    <dd>Unknown</dd>
    {% endif %}

    <dt>Fax Number</dt>
    {% if agency.fax %}
    <dd>{{agency.fax}}</dd>
    {% else %}
    <dd>Unknown</dd>
    {% endif %}
</dl>
{% endblock metadata %}

{% block activity %}
{% if user.is_authenticated %}
{% if user.is_staff and not agency.stale %}
<form method="post" id="stale-form">
    {% csrf_token %}
    <input type="hidden" name="action" value="mark_stale">
</form>
{% endif %}
<div class="modal" id="flag-form">
    <form method="post">
        {% csrf_token %}
        {% include 'lib/pattern/form.html' %}
        <footer>
            <button type="submit" name="action" value="flag" class="primary button">Submit</button>
            <span class="close-modal button">Cancel</span>
        </footer>
    </form>
</div>
{% endif %}
{% if user.is_authenticated %}
<div>
    {% if user.is_staff and not agency.stale %}
    <button type="submit" class="button" form="stale-form">Mark Stale</button>
    {% endif %}
    <a href="#flag-form" class="modal-trigger button">Suggest Change</a>
</div>
{% endif %}
{% if agency.public_notes %}
<section class="notes">
    {{ agency.public_notes|markdown:"trusted" }}
</section>
{% endif %}
<h3>Recent Requests <small><a href="{% url 'foia-list' %}?agency={{ agency.pk }}">See All</a></small></h3>
{% include 'lib/foia_table.html' with requests=foia_requests %}
{% endblock activity %}<|MERGE_RESOLUTION|>--- conflicted
+++ resolved
@@ -33,18 +33,17 @@
     <dd>{{average_response_time}} day{{average_response_time|pluralize}}</dd>
     {% endwith %}
 
-<<<<<<< HEAD
-        <dt>E-mail Address</dt>
-        {% if agency.get_primary_emails %}
-            {% if request.user.profile.can_view_emails %}
-        <dd>{{agency.get_primary_emails|join:", "}}</dd>
-            {% else %}
-        <dd><a href="{% url 'accounts' %}">Available to Pro Users</a></dd>
-            {% endif %}
-        {% else %}
-        <dd>Unknown</dd>
-        {% endif %}
-=======
+	<dt>E-mail Address</dt>
+	{% if agency.get_primary_emails %}
+		{% if request.user.profile.can_view_emails %}
+	<dd>{{agency.get_primary_emails|join:", "}}</dd>
+		{% else %}
+	<dd><a href="{% url 'accounts' %}">Available to Pro Users</a></dd>
+		{% endif %}
+	{% else %}
+	<dd>Unknown</dd>
+	{% endif %}
+
     {% with agency.success_rate as success_rate %}
     {% if success_rate > 0 %}
     <dt>Success Rate</dt>
@@ -59,7 +58,6 @@
     <dd>{{ agency.fee_rate|floatformat:"2" }}% of requests have a fee</dd>
     {% endif %}
     {% endwith %}
->>>>>>> 74a49013
 
     <dt>Commonly Cited Exemptions</dt>
     {% with agency.exemptions as exemptions %}
