--- conflicted
+++ resolved
@@ -545,8 +545,7 @@
 {% endblock content %}
 
 {% block scripts %}
-<<<<<<< HEAD
-    
+
     <script type="text/javascript">
         $('.datepicker').datepicker({
             maxDate: '+30d',
@@ -563,6 +562,12 @@
             minDate: 0,
             firstDay: 1,
             hideIfNoPrevNext: true,
+        });
+        $('#id_date_estimate').datepicker({
+            changeMonth: true,
+            changeYear: true,
+            dateFormat: 'yy-mm-dd',
+            minDate: 0,
         });
         var foiaId = $('.request.detail').attr('id');
         if (foiaId != undefined) {
@@ -572,38 +577,6 @@
             $('#id_users-autocomplete').yourlabsAutocomplete().data = {
                 foiaId: foiaId
             }
-=======
-<script type="text/javascript">
-    $('.datepicker').datepicker({
-        maxDate: '+30d',
-        minDate: 0,
-        firstDay: 1,
-        numberOfMonths: 1,
-        {% if foia.date_embargo %}
-        defaultDate: '{{ foia.date_embargo|date:"m/d/Y" }}'
-        {% endif %}
-    });
-    $('#id_date_due').datepicker({
-        dateFormat: 'yy-mm-dd',
-        maxDate: '+30d',
-        minDate: 0,
-        firstDay: 1,
-        hideIfNoPrevNext: true,
-    });
-    $('#id_date_estimate').datepicker({
-        changeMonth: true,
-        changeYear: true,
-        dateFormat: 'yy-mm-dd',
-        minDate: 0,
-    });
-    var foiaId = $('.request.detail').attr('id');
-    if (foiaId != undefined) {
-        foiaId = foiaId.substring(foiaId.indexOf('-') + 1);
-    }
-    if ($('#id_users-autocomplete').length) {
-        $('#id_users-autocomplete').yourlabsAutocomplete().data = {
-            foiaId: foiaId
->>>>>>> adc3fdd2
         }
     </script>
 
