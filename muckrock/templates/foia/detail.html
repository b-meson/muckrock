--- conflicted
+++ resolved
@@ -249,13 +249,6 @@
                     {% if foia.is_payable %}
                     <form class="payment composer-input stripe-checkout" id="pay" method="post" action="{% url 'foia-pay' jurisdiction=foia.jurisdiction.slug jidx=foia.jurisdiction.pk idx=foia.id slug=foia.slug %}">
                         {% csrf_token %}
-<<<<<<< HEAD
-                        <input type="hidden" name="token" value="" />
-                        <input type="hidden" name="email" value="{{request.user.email}}" />
-                        <input type="number" name="amount" value="{{ foia.get_stripe_amount }}" />
-                        <input type="hidden" name="description" value="Request Fee" />
-                        <input type="hidden" name="fee" value=".05" />
-=======
                         <input type="hidden" name="stripe_token" value="" />
                         <input type="hidden" name="stripe_pk" value="{{ stripe_pk }}" />
                         <input type="hidden" name="stripe_image" value="{% static 'logo.png' %}" />
@@ -265,7 +258,6 @@
                         <input type="hidden" name="stripe_bitcoin" value="true" />
                         <input type="hidden" name="stripe_fee" value=".05" />
                         <input type="number" name="stripe_amount" value="{{ foia.get_stripe_amount }}" />
->>>>>>> 1da5e22a
                         <button type="submit">Pay</button>
                     </form>
                     {% endif %}
