{% load static from staticfiles %}
{% load compress %}
{% load render_bundle from webpack_loader %}
<!doctype html>

<html>
    <head>
        <title>{% block title %}MuckRock{% endblock title %}</title>
        <meta charset="utf-8" />
        {% block description %}<meta name="description" content=""/>{% endblock description %}
        <meta name="viewport" content="width=device-width, initial-scale=1" />
        <meta name="google-site-verification" content="4KnIEDr5Fi-PUL9klVnMlC2BMcStrUwQIj-4gMVfqjk" />
        <!-- Load Assets -->
        <link rel="shortcut icon"       href="{% static 'icons/favicon.ico' %}" />
        <link rel="mask-icon"           href="{% static 'icons/favicon.svg' %}" color="#367AF0" />
        <link rel="apple-touch-icon"    href="{% static 'icons/logo.png' %}" />
        {% compress css %}
        <style type="text/css">
            @font-face {
                font-family: 'Source Code Pro';
                src: url("{% static 'fonts/sourcecodepro-regular.woff' %}") format('woff');
                font-weight: normal;
                font-style: normal;
            }
            @font-face {
                font-family: 'Source Sans Pro';
                src: url("{% static 'fonts/sourcesanspro-light.woff' %}") format('woff');
                font-weight: 300;
                font-style: normal;
            }
            @font-face {
                font-family: 'Source Sans Pro';
                src: url("{% static 'fonts/sourcesanspro-regular.woff' %}") format('woff');
                font-weight: 400;
                font-style: normal;
            }
            @font-face {
                font-family: 'Source Sans Pro';
                src: url("{% static 'fonts/sourcesanspro-it.woff' %}") format('woff');
                font-weight: 400;
                font-style: italic;
            }
            @font-face {
                font-family: 'Source Sans Pro';
                src: url("{% static 'fonts/sourcesanspro-semibold.woff' %}") format('woff');
                font-weight: 500;
                font-style: normal;
            }
        </style>
        <link rel="stylesheet" type="text/css" href="{% static 'autocomplete_light/style.css' %}" />
        {% render_bundle 'main' 'css' %}
        {% endcompress %}
        {% block styles %}
        {% endblock %}
        <!-- Prefetch and Prerendering -->
        {% block prefetch %}
        {% endblock prefetch %}
        {% block prerender %}
        {% endblock prerender %}
        <!-- Facebook and Twitter Integration -->
        <!-- http://ogp.me & https://dev.twitter.com/docs/cards -->
        {% block open_graph %}
        <meta property="og:title" content="MuckRock" />
        <meta property="og:type" content="website" />
        <meta property="og:url" content="{{ request.build_absolute_uri }}" />
        <meta property="og:description" content="MuckRock is a collaborative news site that gives you the tools to hold the government accountable." />
        <meta property="og:image" content="{% static 'icons/logo.png' %}" />
        {% endblock open_graph %}
        {% block twitter_card %}
        <meta name="twitter:card" content="summary" />
        <meta name="twitter:site" content="@muckrock" />
        <meta name="twitter:title" content="MuckRock" />
        <meta name="twitter:description" content="MuckRock is a collaborative news site that gives you the tools to hold the government accountable." />
        <meta name="twitter:image:src" content="{% static 'icons/logo.png' %}" />
        {% endblock twitter_card %}
    </head>
    <body>
        {% include 'nav/sidebar.html' %}
        <div class="container">
            <div id="modal-overlay"></div>
            {% include 'nav/header.html' %}
            {% include 'lib/notification.html' %}
            <div class="content">
            {% block content %}
            {% endblock content %}
            </div>
            {% include 'nav/footer.html' %}
        </div>
        <!-- SCRIPTS -->
        <!-- Google Analytics -->
        <script>
            // Prevents Google Analytics from tracking events
            // on our development or staging servers.
            if (location.host == "www.muckrock.com") {
                (function(i,s,o,g,r,a,m){i['GoogleAnalyticsObject']=r;i[r]=i[r]||function(){
                (i[r].q=i[r].q||[]).push(arguments)},i[r].l=1*new Date();a=s.createElement(o),
                m=s.getElementsByTagName(o)[0];a.async=1;a.src=g;m.parentNode.insertBefore(a,m)
                })(window,document,'script','//www.google-analytics.com/analytics.js','ga');

                ga('create', 'UA-16635809-1', 'auto');
                {% if request.user.is_authenticated %}
                var dimensionValue = '{{request.user.profile.acct_type}}';
                {% else %}
                var dimensionValue = 'anonymous';
                {% endif %}
                ga('set', 'dimension1', dimensionValue);
                ga('send', 'pageview');

                {% if ga == 'request_purchase' %}
                    ga('send', 'event', {
                        'eventCategory': 'Requests',
                        'eventAction': 'Purchase',
                        'eventValue': 1
                    });
                {% endif %}
                {% if ga == 'request_drafted' %}
                    ga('send', 'event', {
                        'eventCategory': 'Requests',
                        'eventAction': 'Draft'
                    });
                {% endif %}
                {% if ga == 'request_submitted' %}
                    ga('send', 'event', {
                        'eventCategory': 'Requests',
                        'eventAction': 'Submitted'
                    });
                {% endif %}
                {% if ga == "pro_started" %}
                    ga('send', 'event', {
                        'eventCategory': 'Pro Account',
                        'eventAction': 'Subscription'
                    });
                {% endif %}
                {% if ga == "pro_cancelled" %}
                    ga('send', 'event', {
                        'eventCategory': 'Pro Account',
                        'eventAction': 'Cancellation'
                    });
                {% endif %}
            }
        </script>
        <!-- End Google Analytics -->
        {% compress js %}
        {% render_bundle 'main' 'js' %}
        <script type="text/javascript" src="{% static 'vendor/jquery.multiselect.js' %}"></script>
        <script type="text/javascript" src="{% static 'vendor/jquery.quicksearch.js' %}"></script>
        <script type="text/javascript" src="{% static 'vendor/jquery.ui.datepicker.js' %}"></script>
        <script type="text/javascript" src="{% static 'autocomplete_light/django_admin.js' %}"></script>
        <script type="text/javascript" src="{% static 'autocomplete_light/autocomplete.js' %}"></script>
        <script type="text/javascript" src="{% static 'autocomplete_light/widget.js' %}"></script>
        <script type="text/javascript" src="{% static 'autocomplete_light/addanother.js' %}"></script>
        <script type="text/javascript" src="{% static 'autocomplete_light/text_widget.js' %}"></script>
        <script type="text/javascript" src="{% static 'autocomplete_light/remote.js' %}"></script>
<<<<<<< HEAD
=======
        <script type="text/javascript" src="{% static 'js/muckrock.currencyfield.js' %}"></script>
        <script type="text/javascript" src="{% static 'js/muckrock.checkout.js' %}"></script>
        <script type="text/javascript" src="{% static 'js/muckrock.crowdfund.js' %}"></script>
        <script type="text/javascript" src="{% static 'js/muckrock.js' %}"></script>
        <script type="text/javascript" src="{% static 'js/muckrock.currencyfield.js' %}"></script>
        <script type="text/javascript" src="{% static 'js/dropdown.js' %}"></script>
        <script type="text/javascript" src="{% static 'js/tabs.js' %}"></script>
        <script type="text/javascript" src="{% static 'js/notification.js' %}"></script>
        <script type="text/javascript" src="{% static 'js/task.js' %}"></script>
        <script type="text/javascript" src="{% static 'js/list.js' %}"></script>
        <script type="text/javascript" src="{% static 'js/communication.js' %}"></script>
        <script type="text/javascript" src="{% static 'js/foiaRequest.js' %}"></script>
>>>>>>> ac85a781
        {% endcompress %}
        <script src="//cdn.optimizely.com/js/2610441018.js"></script>
        <script src="https://checkout.stripe.com/checkout.js" type="text/javascript"></script>
        <script src="https://s3.amazonaws.com/s3.documentcloud.org/viewer/loader.js" type="text/javascript"></script>
        {% block scripts %}
        {% endblock scripts %}
        <!-- END SCRIPTS -->
    </body>
</html><|MERGE_RESOLUTION|>--- conflicted
+++ resolved
@@ -151,21 +151,6 @@
         <script type="text/javascript" src="{% static 'autocomplete_light/addanother.js' %}"></script>
         <script type="text/javascript" src="{% static 'autocomplete_light/text_widget.js' %}"></script>
         <script type="text/javascript" src="{% static 'autocomplete_light/remote.js' %}"></script>
-<<<<<<< HEAD
-=======
-        <script type="text/javascript" src="{% static 'js/muckrock.currencyfield.js' %}"></script>
-        <script type="text/javascript" src="{% static 'js/muckrock.checkout.js' %}"></script>
-        <script type="text/javascript" src="{% static 'js/muckrock.crowdfund.js' %}"></script>
-        <script type="text/javascript" src="{% static 'js/muckrock.js' %}"></script>
-        <script type="text/javascript" src="{% static 'js/muckrock.currencyfield.js' %}"></script>
-        <script type="text/javascript" src="{% static 'js/dropdown.js' %}"></script>
-        <script type="text/javascript" src="{% static 'js/tabs.js' %}"></script>
-        <script type="text/javascript" src="{% static 'js/notification.js' %}"></script>
-        <script type="text/javascript" src="{% static 'js/task.js' %}"></script>
-        <script type="text/javascript" src="{% static 'js/list.js' %}"></script>
-        <script type="text/javascript" src="{% static 'js/communication.js' %}"></script>
-        <script type="text/javascript" src="{% static 'js/foiaRequest.js' %}"></script>
->>>>>>> ac85a781
         {% endcompress %}
         <script src="//cdn.optimizely.com/js/2610441018.js"></script>
         <script src="https://checkout.stripe.com/checkout.js" type="text/javascript"></script>
