"""
Autocomplete registry for Agency
"""

from autocomplete_light import shortcuts as autocomplete_light

from muckrock.agency.models import Agency
from muckrock.jurisdiction.models import Jurisdiction


class AgencyAutocomplete(autocomplete_light.AutocompleteModelBase):
    """Creates an autocomplete field for picking agencies"""
    search_fields = ['name', 'aliases']
    attrs = {
        'data-autocomplete-minimum-characters': 0
    }
    def choices_for_request(self):
        query = self.request.GET.get('q', '')
        jurisdiction_id = self.request.GET.get('jurisdiction_id', None)

        conditions = self._choices_for_request_conditions(query, self.search_fields)
        choices = self.choices.filter(conditions, status='approved')
        if jurisdiction_id:
            if jurisdiction_id == 'f':
                jurisdiction_id = (Jurisdiction.objects.filter(level='f')[0]).id
            choices = self._filter_by_jurisdiction(choices, jurisdiction_id)

        return self.order_choices(choices)[0:self.limit_choices]

<<<<<<< HEAD

class AgencyAdminAutocomplete(autocomplete_light.AutocompleteModelBase):
=======
    def _filter_by_jurisdiction(self, choices, jurisdiction_id):
        """Filter the agency choices given a jurisdiction"""
        return choices.filter(jurisdiction_id=jurisdiction_id)

#pylint: disable=interface-not-implemented
class AgencyAdminAutocomplete(AgencyAutocomplete):
>>>>>>> f03e3c00
    """Autocomplete for Agencies for FOIA admin page"""
    attrs = {'placeholder': 'Agency?'}


class AgencyAppealAdminAutocomplete(AgencyAdminAutocomplete):
    """Autocomplete for Appeal Agencies - allows local agencies to pick
    state agencies as their appeal agency"""

    def _filter_by_jurisdiction(self, choices, jurisdiction_id):
        """Filter the agency choices given a jurisdiction"""
        jurisdiction = Jurisdiction.objects.get(pk=jurisdiction_id)
        if jurisdiction.level == 'l':
            # For local jurisdictions, appeal agencies may come from the
            # parent level
            return choices.filter(
                    jurisdiction__in=(jurisdiction, jurisdiction.parent))
        else:
            return choices.filter(jurisdiction=jurisdiction)



autocomplete_light.register(Agency, AgencyAutocomplete)
autocomplete_light.register(Agency, AgencyAdminAutocomplete)
autocomplete_light.register(Agency, AgencyAppealAdminAutocomplete)<|MERGE_RESOLUTION|>--- conflicted
+++ resolved
@@ -27,17 +27,13 @@
 
         return self.order_choices(choices)[0:self.limit_choices]
 
-<<<<<<< HEAD
-
-class AgencyAdminAutocomplete(autocomplete_light.AutocompleteModelBase):
-=======
     def _filter_by_jurisdiction(self, choices, jurisdiction_id):
         """Filter the agency choices given a jurisdiction"""
+        #pylint: disable=no-self-use
         return choices.filter(jurisdiction_id=jurisdiction_id)
 
-#pylint: disable=interface-not-implemented
+
 class AgencyAdminAutocomplete(AgencyAutocomplete):
->>>>>>> f03e3c00
     """Autocomplete for Agencies for FOIA admin page"""
     attrs = {'placeholder': 'Agency?'}
 
@@ -48,6 +44,7 @@
 
     def _filter_by_jurisdiction(self, choices, jurisdiction_id):
         """Filter the agency choices given a jurisdiction"""
+        #pylint: disable=no-self-use
         jurisdiction = Jurisdiction.objects.get(pk=jurisdiction_id)
         if jurisdiction.level == 'l':
             # For local jurisdictions, appeal agencies may come from the
