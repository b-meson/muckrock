--- conflicted
+++ resolved
@@ -13,14 +13,9 @@
 from easy_thumbnails.fields import ThumbnailerImageField
 import logging
 
-from muckrock.jurisdiction.models import Jurisdiction, RequestHelper
-<<<<<<< HEAD
-=======
-from muckrock import fields
-from muckrock.task.models import StaleAgencyTask
+from muckrock.foia.mixins import RequestHelper
 
 logger = logging.getLogger(__name__)
->>>>>>> 74a49013
 
 STALE_DURATION = 120
 
@@ -58,7 +53,8 @@
 
     name = models.CharField(max_length=255)
     slug = models.SlugField(max_length=255)
-    jurisdiction = models.ForeignKey(Jurisdiction, related_name='agencies')
+    jurisdiction = models.ForeignKey('jurisdiction.Jurisdiction',
+            related_name='agencies')
     types = models.ManyToManyField(AgencyType, blank=True)
     status = models.CharField(choices=(
         ('pending', 'Pending'),
@@ -176,14 +172,15 @@
         self.manual_stale = manual
         self.save()
         try:
-            task, created = StaleAgencyTask.objects.get_or_create(resolved=False, agency=self)
+            task, created = self.staleagencytask_set.get_or_create(resolved=False)
             if created:
-                logger.info('Created new StaleAgencyTask <%d> for Agency <%d>', task.pk, self.pk)
+                logger.info('Created new StaleAgencyTask <%d> for Agency <%d>',
+                        task.pk, self.pk)
         except MultipleObjectsReturned as exception:
             # If there are multiple StaleAgencyTasks returned, just return the first one.
             # We only want this method to return a single task.
             # Also, log the exception as a warning.
-            task = StaleAgencyTask.objects.filter(resolved=False, agency=self).first()
+            task = self.staleagencytask_set.filter(resolved=False).first()
             logger.warning(exception)
         return task
 
@@ -200,7 +197,6 @@
                 .distinct()
                 .count())
 
-<<<<<<< HEAD
     def set_primary_contact(self, user):
         """Set a user as the primary contact for this agency"""
         if user.profile.acct_type != 'agency':
@@ -225,6 +221,10 @@
         self.staleagencytask_set.filter(resolved=False).update(resolved=True)
         self.stale = False
         self.save()
+
+    def get_requests(self):
+        """Just returns the foiareqest_set value. Used for compatability with RequestHeper mixin"""
+        return self.foiarequest_set
 
     class Meta:
         # pylint: disable=too-few-public-methods
@@ -255,13 +255,4 @@
 
     def __unicode__(self):
         return 'User: %s, Agency %s, Primary: %s, Appeal: %s' % (
-                self.user, self.agency, self.primary, self.appeal)
-=======
-    def get_requests(self):
-        """Just returns the foiareqest_set value. Used for compatability with RequestHeper mixin"""
-        return self.foiarequest_set
-
-    class Meta:
-        # pylint: disable=too-few-public-methods
-        verbose_name_plural = 'agencies'
->>>>>>> 74a49013
+                self.user, self.agency, self.primary, self.appeal)