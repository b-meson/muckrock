--- conflicted
+++ resolved
@@ -17,14 +17,11 @@
     parent = serializers.PrimaryKeyRelatedField(
             queryset=Agency.objects.all(),
             style={'base_template': 'input.html'})
-<<<<<<< HEAD
+    location = serializers.JSONField()
     absolute_url = serializers.ReadOnlyField(source='get_absolute_url')
     average_response_time = serializers.ReadOnlyField()
     fee_rate = serializers.ReadOnlyField()
     success_rate = serializers.ReadOnlyField()
-=======
-    location = serializers.JSONField()
->>>>>>> 2c3ea39b
 
     def __init__(self, *args, **kwargs):
         """After initializing the serializer,
@@ -70,13 +67,9 @@
             'foia_guide',
             # misc
             'public_notes',
-<<<<<<< HEAD
             # computed fields
             'absolute_url',
             'average_response_time',
             'fee_rate',
             'success_rate',
-        )
-=======
-        )
->>>>>>> 2c3ea39b
+        )