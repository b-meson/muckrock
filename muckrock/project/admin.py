--- conflicted
+++ resolved
@@ -8,10 +8,7 @@
 import autocomplete_light
 from reversion import VersionAdmin
 
-<<<<<<< HEAD
 from muckrock.foia.models import FOIARequest
-from muckrock.project.models import Project
-=======
 from muckrock.project.models import Project, ProjectMap
 
 class ProjectMapAdminForm(forms.ModelForm):
@@ -22,7 +19,7 @@
         # pylint: disable=too-few-public-methods
         model = ProjectMap
         fields = '__all__'
->>>>>>> 263374fc
+
 
 class ProjectAdminForm(forms.ModelForm):
     """Form to include autocomplete fields"""
@@ -36,6 +33,7 @@
         model = Project
         fields = '__all__'
 
+
 class ProjectAdmin(VersionAdmin):
     """Admin interface for Project model"""
     form = ProjectAdminForm
@@ -44,11 +42,13 @@
     search_fields = ('title', 'description')
     filter_horizontal = ('contributors', 'articles')
 
+
 class ProjectMapAdmin(VersionAdmin):
     """Admin interface for ProjectMap models"""
     list_display = ('title', 'project')
     search_fields = ('title', 'project')
     form = ProjectMapAdminForm
 
+
 admin.site.register(Project, ProjectAdmin)
 admin.site.register(ProjectMap, ProjectMapAdmin)