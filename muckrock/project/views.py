"""
Views for the project application
"""

from django.contrib.auth.models import User
from django.contrib.auth.decorators import login_required, user_passes_test
from django.core.urlresolvers import reverse_lazy
<<<<<<< HEAD
from django.http import Http404, HttpResponseRedirect
=======
from django.http import HttpResponseRedirect
>>>>>>> b90c88bd
from django.views.generic import ListView, CreateView, DetailView, UpdateView, DeleteView
from django.utils.decorators import method_decorator

from actstream import action
from actstream.models import followers

from muckrock.project.models import Project
from muckrock.project.forms import ProjectCreateForm, ProjectUpdateForm

class ProjectListView(ListView):
    """List all projects"""
    model = Project
    template_name = 'project/list.html'
    paginate_by = 25

    def get_queryset(self):
        """Only returns projects that are visible to the current user."""
        user = self.request.user
        if user.is_anonymous():
            return Project.objects.get_public()
        else:
            return Project.objects.get_visible(user)

class ProjectCreateView(CreateView):
    """Create a project instance"""
    form_class = ProjectCreateForm
    template_name = 'project/create.html'

    @method_decorator(login_required)
    @method_decorator(user_passes_test(lambda u: u.is_staff))
    def dispatch(self, *args, **kwargs):
        """At the moment, only staff are allowed to create a project."""
        return super(ProjectCreateView, self).dispatch(*args, **kwargs)

    def get_initial(self):
        """Sets current user as a default contributor"""
        queryset = User.objects.filter(pk=self.request.user.pk)
        return {'contributors': queryset}

    def form_valid(self, form):
        """Saves an activity stream action when creating the object"""
        project = form.save()
        action.send(self.request.user, verb='created', target=project)
        return HttpResponseRedirect(project.get_absolute_url())

class ProjectDetailView(DetailView):
    """View a project instance"""
    model = Project
    template_name = 'project/detail.html'

    def get_context_data(self, **kwargs):
<<<<<<< HEAD
        """Adds visible requests and followers to project context"""
        context = super(ProjectDetailView, self).get_context_data(**kwargs)
        project = self.get_object()
        user = self.request.user
        context['visible_requests'] = project.requests.get_viewable(user)
        context['followers'] = followers(project)
        return context

    def dispatch(self, *args, **kwargs):
        """If the project is private it is only visible to contributors and staff."""
        project = self.get_object()
        user = self.request.user
        contributor_or_staff = user.is_staff or project.has_contributor(user)
        if project.private and not contributor_or_staff:
            raise Http404()
        return super(ProjectDetailView, self).dispatch(*args, **kwargs)


=======
        """Adds followers to project context"""
        context = super(ProjectDetailView, self).get_context_data(**kwargs)
        context['followers'] = followers(self.object)
        return context

>>>>>>> b90c88bd
class ProjectPermissionsMixin(object):
    """
    This mixin provides a test to see if the current user is either
    a staff member or a project contributor. If they are, they are
    granted access to the page. If they aren't, a PermissionDenied
    exception is thrown.

    Note: It must be included first when subclassing Django generic views
    because it overrides their dispatch method.
    """

    def _is_editable_by(self, user):
        """A project is editable by MuckRock staff and project contributors."""
        project = self.get_object()
        return project.has_contributor(user) or user.is_staff

    @method_decorator(login_required)
    def dispatch(self, *args, **kwargs):
        """Overrides the dispatch function to include permissions checking."""
        if not self._is_editable_by(self.request.user):
            raise Http404()
        return super(ProjectPermissionsMixin, self).dispatch(*args, **kwargs)

class ProjectUpdateView(ProjectPermissionsMixin, UpdateView):
    """Update a project instance"""
    model = Project
    form_class = ProjectUpdateForm
    template_name = 'project/update.html'

<<<<<<< HEAD
    def get_context_data(self, **kwargs):
        """Add a list of viewable requests to the context data"""
        context = super(ProjectUpdateView, self).get_context_data(**kwargs)
        project = self.get_object()
        user = self.request.user
        viewable_requests = project.requests.get_viewable(user)
        context['viewable_request_ids'] = [request.id for request in viewable_requests]
        return context

=======
>>>>>>> b90c88bd
    def generate_actions(self, clean_data):
        """
        Generates a specific set of actions based on the update form. Should create an
        action for each request and article that is added or removed from the project.
        """
        user = self.request.user
        project = self.object
        requests = clean_data['requests']
        articles = clean_data['articles']
        existing_requests = project.requests.all()
        existing_articles = project.articles.all()
        # generate actions for added objects
        for request in requests:
            if request not in existing_requests:
                action.send(user, verb='added', action_object=request, target=project)
        for article in articles:
            if article not in existing_articles:
                action.send(user, verb='added', action_object=article, target=project)
        # generate actions for removing objects
        for existing_request in existing_requests:
            if existing_request not in requests:
                action.send(user, verb='removed', action_object=existing_request, target=project)
        for existing_article in existing_articles:
            if existing_article not in articles:
                action.send(user, verb='removed', action_object=existing_article, target=project)
        # generate a generic action
        action.send(user, verb='updated', target=project)

    def form_valid(self, form):
        """Sends an activity stream action when project is updated."""
        self.generate_actions(form.cleaned_data)
        return super(ProjectUpdateView, self).form_valid(form)

<<<<<<< HEAD

=======
>>>>>>> b90c88bd
class ProjectDeleteView(ProjectPermissionsMixin, DeleteView):
    """Delete a project instance"""
    model = Project
    success_url = reverse_lazy('index')
    template_name = 'project/delete.html'<|MERGE_RESOLUTION|>--- conflicted
+++ resolved
@@ -5,11 +5,7 @@
 from django.contrib.auth.models import User
 from django.contrib.auth.decorators import login_required, user_passes_test
 from django.core.urlresolvers import reverse_lazy
-<<<<<<< HEAD
 from django.http import Http404, HttpResponseRedirect
-=======
-from django.http import HttpResponseRedirect
->>>>>>> b90c88bd
 from django.views.generic import ListView, CreateView, DetailView, UpdateView, DeleteView
 from django.utils.decorators import method_decorator
 
@@ -18,6 +14,7 @@
 
 from muckrock.project.models import Project
 from muckrock.project.forms import ProjectCreateForm, ProjectUpdateForm
+
 
 class ProjectListView(ListView):
     """List all projects"""
@@ -32,6 +29,7 @@
             return Project.objects.get_public()
         else:
             return Project.objects.get_visible(user)
+
 
 class ProjectCreateView(CreateView):
     """Create a project instance"""
@@ -55,13 +53,13 @@
         action.send(self.request.user, verb='created', target=project)
         return HttpResponseRedirect(project.get_absolute_url())
 
+
 class ProjectDetailView(DetailView):
     """View a project instance"""
     model = Project
     template_name = 'project/detail.html'
 
     def get_context_data(self, **kwargs):
-<<<<<<< HEAD
         """Adds visible requests and followers to project context"""
         context = super(ProjectDetailView, self).get_context_data(**kwargs)
         project = self.get_object()
@@ -80,13 +78,6 @@
         return super(ProjectDetailView, self).dispatch(*args, **kwargs)
 
 
-=======
-        """Adds followers to project context"""
-        context = super(ProjectDetailView, self).get_context_data(**kwargs)
-        context['followers'] = followers(self.object)
-        return context
-
->>>>>>> b90c88bd
 class ProjectPermissionsMixin(object):
     """
     This mixin provides a test to see if the current user is either
@@ -110,13 +101,13 @@
             raise Http404()
         return super(ProjectPermissionsMixin, self).dispatch(*args, **kwargs)
 
+
 class ProjectUpdateView(ProjectPermissionsMixin, UpdateView):
     """Update a project instance"""
     model = Project
     form_class = ProjectUpdateForm
     template_name = 'project/update.html'
 
-<<<<<<< HEAD
     def get_context_data(self, **kwargs):
         """Add a list of viewable requests to the context data"""
         context = super(ProjectUpdateView, self).get_context_data(**kwargs)
@@ -126,8 +117,6 @@
         context['viewable_request_ids'] = [request.id for request in viewable_requests]
         return context
 
-=======
->>>>>>> b90c88bd
     def generate_actions(self, clean_data):
         """
         Generates a specific set of actions based on the update form. Should create an
@@ -161,10 +150,7 @@
         self.generate_actions(form.cleaned_data)
         return super(ProjectUpdateView, self).form_valid(form)
 
-<<<<<<< HEAD
 
-=======
->>>>>>> b90c88bd
 class ProjectDeleteView(ProjectPermissionsMixin, DeleteView):
     """Delete a project instance"""
     model = Project
