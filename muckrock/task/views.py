"""
Views for the Task application
"""
from django import template
from django.contrib import messages
from django.contrib.auth.decorators import user_passes_test
from django.contrib.auth.models import User
from django.core.urlresolvers import resolve
from django.shortcuts import redirect, get_object_or_404
from django.utils.decorators import method_decorator

import logging

<<<<<<< HEAD
from muckrock import foia
from muckrock.task.forms import TaskFilterForm, NewAgencyForm
=======
from muckrock.agency.forms import AgencyForm
from muckrock.agency.models import Agency
from muckrock import foia
from muckrock.task.forms import TaskFilterForm
>>>>>>> 32562aca
from muckrock.task.models import Task, OrphanTask, SnailMailTask, RejectedEmailTask, \
                                 StaleAgencyTask, FlaggedTask, NewAgencyTask, ResponseTask
from muckrock.views import MRFilterableListView

STATUS = foia.models.STATUS

# pylint:disable=missing-docstring

def count_tasks():
    """Counts all unresolved tasks and adds them to a dictionary"""
    count = {}
    count['all'] =          Task.objects.exclude(resolved=True).count()
    count['orphan'] =       OrphanTask.objects.exclude(resolved=True).count()
    count['snail_mail'] =   SnailMailTask.objects.exclude(resolved=True).count()
    count['rejected'] =     RejectedEmailTask.objects.exclude(resolved=True).count()
    count['stale_agency'] = StaleAgencyTask.objects.exclude(resolved=True).count()
    count['flagged'] =      FlaggedTask.objects.exclude(resolved=True).count()
    count['new_agency'] =   NewAgencyTask.objects.exclude(resolved=True).count()
    count['response'] =     ResponseTask.objects.exclude(resolved=True).count()
    return count

class TaskList(MRFilterableListView):
    """List of tasks"""
    title = 'Tasks'
    template_name = 'lists/task_list.html'
    task_template = 'task/default.html'
    task_context = {}
    model = Task

    def get_queryset(self):
        """Remove resolved tasks unless filter says to keep them"""
        queryset = super(TaskList, self).get_queryset()

        if not self.request.GET.get('show_resolved'):
            queryset = queryset.exclude(resolved=True)
        return queryset
    
    def render_list(self, tasks):
        """Renders a list of tasks"""
        rendered_tasks = []
        for task in tasks:
            rendered_task = self.render_task(task)
            rendered_tasks.append(rendered_task)
        return rendered_tasks
    
    def render_task(self, task):
        """Renders a single task"""
        t = self.task_template
        c = self.task_context
        try:
            task = self.model.objects.get(id=task.id)
            c.update({'task': task})
        except self.model.DoesNotExist:
            return ''
        t = template.loader.get_template(t)
        c = template.Context(c)
        return t.render(c)

    def render_list(self, tasks):
        """Renders a list of tasks"""
        rendered_tasks = []
        for task in tasks:
            rendered_task = self.render_task(task)
            rendered_tasks.append(rendered_task)
        return rendered_tasks

    def render_task(self, task):
        """Renders a single task"""
        t = self.task_template
        c = self.task_context
        try:
            task = self.model.objects.get(id=task.id)
            c.update({'task': task})
        except self.model.DoesNotExist:
            return ''
        t = template.loader.get_template(t)
        c = template.Context(c)
        return t.render(c)

    def get_context_data(self, **kwargs):
        """Adds counters for each of the sections (except all) and uses TaskFilterForm"""
        context = super(TaskList, self).get_context_data(**kwargs)
        if self.request.GET.get('show_resolved'):
            context['filter_form'] = TaskFilterForm(initial={'show_resolved': True})
        else:
            context['filter_form'] = TaskFilterForm()
        context['counters'] = count_tasks()
        context['rendered_tasks'] = self.render_list(context['object_list'])
        return context

    @method_decorator(user_passes_test(lambda u: u.is_staff))
    def dispatch(self, *args, **kwargs):
        """Dispatch overriden to limit access"""
        return super(TaskList, self).dispatch(*args, **kwargs)

    def post(self, request):
        """Handle general cases for updating Task objects"""
        # pylint: disable=no-self-use
        # every request should specify the task it is updating
        task_pk = request.POST.get('task')
        tasks_pks = request.POST.getlist('tasks')
        if task_pk or tasks_pks:
            if task_pk:
                tasks = [get_object_or_404(Task, pk=task_pk)]
            else:
                tasks = [get_object_or_404(Task, pk=each_pk) for each_pk in tasks_pks]
        else:
            messages.warning(request, 'No tasks were selected, so there\'s nothing to do!')
            return redirect('task-list')

        for task in tasks:
            # These actions are shared between all Task objects
            # resolve will either be True or None
            # the task will only resolve if True
            if request.POST.get('resolve'):
                task.resolve(request.user)
            if request.POST.get('assign'):
                user_pk = request.POST.get('assign')
                user = get_object_or_404(User, pk=user_pk)
                task.assign(user)

        orphan_task_post_handler(request, task_pk)
        snail_mail_task_post_handler(request, task_pk)
        new_agency_task_post_handler(request, task_pk)
        response_task_post_handler(request, task_pk)

        match = resolve(request.path)
        return redirect(match.url_name)

def orphan_task_post_handler(request, task_pk):
    """Special post handlers exclusive to OrphanTasks"""
    try:
        orphan_task = OrphanTask.objects.get(pk=task_pk)
    except OrphanTask.DoesNotExist:
        return

    if request.POST.get('reject'):
        orphan_task.reject()
    elif request.POST.get('move'):
        foia_pks = request.POST.get('move', '')
        foia_pks = foia_pks.split(', ')
        orphan_task.move(request, foia_pks)

    return

def snail_mail_task_post_handler(request, task_pk):
    """Special post handlers exclusive to SnailMailTasks"""
    try:
        snail_mail_task = SnailMailTask.objects.get(pk=task_pk)
    except SnailMailTask.DoesNotExist:
        return
    if request.POST.get('status'):
        status = request.POST.get('status')
        if status in dict(STATUS):
            snail_mail_task.set_status(status)
    return

def new_agency_task_post_handler(request, task_pk):
    """Special post handlers exclusive to NewAgencyTasks"""
    try:
        new_agency_task = NewAgencyTask.objects.get(pk=task_pk)
    except NewAgencyTask.DoesNotExist:
        return
    if request.POST.get('approve'):
        new_agency_form = AgencyForm(request.POST, instance=new_agency_task.agency)
        new_agency = new_agency_form.save()
        new_agency_task.approve()
        # resend all first comm of each foia associated to agency
        for foia in foia.models.FOIARequest.objects.get(agency=new_agency_task.agency):
            first_comm = foia.communications.all()[0]
            # first_comm.resend(new_agency)
            # ^ I think I have to refactor this :(
    if request.POST.get('reject'):
        replacement_agency_id = request.POST.get('replacement_agency')
        replacement_agency = get_object_or_404(Agency, id=replacement_agency_id)
        new_agency_task.reject()
        # resend all first comm of each foia associated to agency to new agency
        for foia in foia.models.FOIARequest.objects.get(agency=new_agency_task.agency):
            first_comm = foia-communications.all()[0]
            # first_comm.resend(replacement_agency)
    return

def response_task_post_handler(request, task_pk):
    """Special post handlers exclusive to ResponseTask"""
    try:
        response_task = ResponseTask.objects.get(pk=task_pk)
    except ResponseTask.DoesNotExist:
        return
    if request.POST.get('status'):
        status = request.POST.get('status')
        if status in dict(STATUS):
            response_task.set_status(status)
    return

class OrphanTaskList(TaskList):
    title = 'Orphans'
    model = OrphanTask
    task_template = 'task/orphan.html'
    task_context = {'status': STATUS}

class SnailMailTaskList(TaskList):
    title = 'Snail Mails'
    model = SnailMailTask
    task_template = 'task/snail_mail.html'
    task_context = {'status': STATUS}

class RejectedEmailTaskList(TaskList):
    title = 'Rejected Emails'
    model = RejectedEmailTask
    task_template = 'task/rejected_email.html'

class StaleAgencyTaskList(TaskList):
    title = 'Stale Agencies'
    model = StaleAgencyTask
    task_template = 'task/stale_agency.html'

class FlaggedTaskList(TaskList):
    title = 'Flagged'
    model = FlaggedTask
    task_template = 'task/flagged.html'

class NewAgencyTaskList(TaskList):
    title = 'New Agencies'
    model = NewAgencyTask
    task_template = 'task/new_agency.html'
<<<<<<< HEAD
    task_context = {'new_agency_form': NewAgencyForm()}
=======

    def render_task(self, task):
        """Overrides task rendering to render special forms"""
        t = self.task_template
        c = self.task_context
        try:
            task = self.model.objects.get(id=task.id)
            c.update({'task': task})
            c.update({'agency_form': AgencyForm(instance=task.agency)})
            other_agencies = Agency.objects.filter(jurisdiction=task.agency.jurisdiction)
            other_agencies = other_agencies.exclude(id=task.agency.id)
            c.update({'other_agencies': other_agencies})
        except self.model.DoesNotExist:
            return ''
        t = template.loader.get_template(t)
        c = template.Context(c)
        return t.render(c)
>>>>>>> 32562aca

class ResponseTaskList(TaskList):
    title = 'Responses'
    model = ResponseTask
    task_template = 'task/response.html'
    task_context = {'status': STATUS}<|MERGE_RESOLUTION|>--- conflicted
+++ resolved
@@ -11,15 +11,10 @@
 
 import logging
 
-<<<<<<< HEAD
-from muckrock import foia
-from muckrock.task.forms import TaskFilterForm, NewAgencyForm
-=======
 from muckrock.agency.forms import AgencyForm
 from muckrock.agency.models import Agency
 from muckrock import foia
 from muckrock.task.forms import TaskFilterForm
->>>>>>> 32562aca
 from muckrock.task.models import Task, OrphanTask, SnailMailTask, RejectedEmailTask, \
                                  StaleAgencyTask, FlaggedTask, NewAgencyTask, ResponseTask
 from muckrock.views import MRFilterableListView
@@ -56,27 +51,6 @@
         if not self.request.GET.get('show_resolved'):
             queryset = queryset.exclude(resolved=True)
         return queryset
-    
-    def render_list(self, tasks):
-        """Renders a list of tasks"""
-        rendered_tasks = []
-        for task in tasks:
-            rendered_task = self.render_task(task)
-            rendered_tasks.append(rendered_task)
-        return rendered_tasks
-    
-    def render_task(self, task):
-        """Renders a single task"""
-        t = self.task_template
-        c = self.task_context
-        try:
-            task = self.model.objects.get(id=task.id)
-            c.update({'task': task})
-        except self.model.DoesNotExist:
-            return ''
-        t = template.loader.get_template(t)
-        c = template.Context(c)
-        return t.render(c)
 
     def render_list(self, tasks):
         """Renders a list of tasks"""
@@ -245,9 +219,6 @@
     title = 'New Agencies'
     model = NewAgencyTask
     task_template = 'task/new_agency.html'
-<<<<<<< HEAD
-    task_context = {'new_agency_form': NewAgencyForm()}
-=======
 
     def render_task(self, task):
         """Overrides task rendering to render special forms"""
@@ -265,7 +236,6 @@
         t = template.loader.get_template(t)
         c = template.Context(c)
         return t.render(c)
->>>>>>> 32562aca
 
 class ResponseTaskList(TaskList):
     title = 'Responses'
