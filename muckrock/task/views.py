--- conflicted
+++ resolved
@@ -67,17 +67,10 @@
     def render_task(self, task):
         """Renders a single task"""
         the_template = self.task_template
-<<<<<<< HEAD
-        the_context = self.task_context
-        try:
-            task = self.model.objects.get(id=task.id)
-            the_context.update({'task': task})
-=======
         the_context = {}
         try:
             task = self.model.objects.get(id=task.id)
             the_context.update(self.get_task_context(task))
->>>>>>> e9b5aa1c
         except self.model.DoesNotExist:
             return ''
         return template.loader.render_to_string(
@@ -263,26 +256,6 @@
     model = NewAgencyTask
     task_template = 'task/new_agency.html'
 
-<<<<<<< HEAD
-    def render_task(self, task):
-        """Overrides task rendering to render special forms"""
-        the_template = self.task_template
-        the_context = self.task_context
-        try:
-            task = self.model.objects.get(id=task.id)
-            the_context.update({'task': task})
-            the_context.update({'agency_form': AgencyForm(instance=task.agency)})
-            other_agencies = Agency.objects.filter(jurisdiction=task.agency.jurisdiction)
-            other_agencies = other_agencies.exclude(id=task.agency.id)
-            the_context.update({'other_agencies': other_agencies})
-        except self.model.DoesNotExist:
-            return ''
-        return template.loader.render_to_string(
-            the_template,
-            the_context,
-            context_instance=template.RequestContext(self.request)
-        )
-=======
     def get_task_context(self, task):
         """Adds NewAgencyTask-specific context"""
         task_context = super(NewAgencyTaskList, self).get_task_context(task)
@@ -292,7 +265,6 @@
         task_context.update({'other_agencies': other_agencies})
         task_context.update({'foias': foia.models.FOIARequest.objects.filter(agency=task.agency)})
         return task_context
->>>>>>> e9b5aa1c
 
 class ResponseTaskList(TaskList):
     title = 'Responses'
