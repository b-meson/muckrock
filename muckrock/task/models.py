--- conflicted
+++ resolved
@@ -225,13 +225,7 @@
             foia.date_done = comm.date
         foia.update()
         foia.save()
-<<<<<<< HEAD
-        comm.status = foia.status
-        if status in ['ack', 'processed', 'appealing']:
-            comm.date = datetime.now()
-        comm.save()
-        self.resolve()
-
+        logging.info('Request #%d status changed to "%s"', foia.id, status)
 
 class PaymentTask(Task):
     """A payment for a request fee"""
@@ -242,7 +236,6 @@
 
     def __unicode__(self):
         return u'Payment: %s for %s' % (self.amount, self.foia)
-
 
 class CrowdfundPaymentTask(Task):
     """A payment for a crowdfund"""
@@ -257,7 +250,4 @@
         elif self.project_payment:
             return u'Crowdfund: %s' % self.project_payment
         else:
-            return u'Crowdfund: <None>'
-=======
-        logging.info('Request #%d status changed to "%s"', foia.id, status)
->>>>>>> 3ddb19c4
+            return u'Crowdfund: <None>'