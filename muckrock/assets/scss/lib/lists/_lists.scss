/* Lists */

/*
**  .list
**    .list-head
**      .list-title
**      .list-actions
**    .list-navigation
**      .list-sections
**      .list-filters
**        .list-filters-buttons
**    .list-content
**      .list-table
**        .list-table-head
**        .list-table-body
**          .list-table-item
**    .list-empty
*/

.list {
    @extend %body;
    .list-navigation {
        @include grid-columns(4, 2, 3);
        .list-head .list-title {
            @extend h1;
        }
        .list-sections {
            margin-bottom: $base-margin/2;
            & ul {
                display: table;
                width: 100%;
                border-collapse: collapse;
            }
            & li {
                display: table-row;
                border: $base-border-width solid $color-grey;
                padding-left: $base-padding;
                text-align: left;
                vertical-align: middle;
                line-height: 1em;
<<<<<<< HEAD
                &.current-tab {
                    border-color: $color-blue;
                    background: $color-blue;
                    a { color: $color-white; }
                }
                &:hover {
                    border-color: lighten($color-blue, 20%);
=======
                .counter {
                    display: table-cell;
                    width: 25%;
                    text-align: center;
                    font-weight: $bold;
>>>>>>> 25055f89
                }
                a {
                    display: table-cell;
                    padding: $base-padding/2;
                    border-left: $base-border-width solid $color-grey;
                    &:hover {
                        text-decoration: none;
<<<<<<< HEAD
                        background: lighten($color-blue, 20%);

=======
                        background: lighten($color-primary, 20%);
                    }
                }
                &.current-tab {
                    border-left: $base-border-width solid $color-primary;
                    border-right: $base-border-width solid $color-primary;
                    background: $color-primary;
                    .counter {
                        background: $color-white;
                        color: $color-primary;
                    }
                    a {
                        color: $color-white;
                        border-color: $color-primary;
                        &:hover {
                            background: $color-primary;
                        }
>>>>>>> 25055f89
                    }
                }
            }
        }
        .list-filters {
            background: $color-odd-background;
            margin-bottom: $base-margin/2;
            @extend %border;
            padding: $base-padding/2;
            & select, & input[type=text] {
                width: 100%;
                margin-top: $base-margin/2;
                border-radius: 0;
            }
            .autocomplete-light-widget {
                display: block;
            }
            .deck > span {
                position: relative;
                width: 100%;
                margin-top: $base-margin/2;
                border-radius: $base-border-radius;
                padding: .25em;
                padding-left: 1.5em;
                background: $color-blue;
                color: $color-white;
            }
            .remove {
                position: absolute;
                top: .5em;
                left: .25em;
            }
        }
        .list-filters-buttons {
            @include row;
            margin-top: $base-margin/2;
            font-size: 0.75em;
            button, .button {
                @include grid-columns(2, 3, 6);
            }
        }
        #list-filters-toggle-label, #list-filters-toggle {
            display: none;
        }
        @include media($small-layout) {
            .list-filters-fields, .list-filters-buttons {
                display: none;
            }
            .list-filters {
                overflow: hidden;
                dfn {
                    float: left;
                }
            }
            #list-filters-toggle-label {
                float: right;
                display: inline-block;
                padding: .1em $base-padding/2;
                border-radius: $base-border-radius;
                background: $color-black;
                color: $color-white;
                font-size: .9em;
            }
            #list-filters-toggle:checked {
                & ~ .list-filters-fields, & ~ .list-filters-buttons {
                    display: block;
                }
            }
        }

    }
    .list-content {
        @include grid-columns(4, 4, 9);
        font-size: .9em;
    }
    .list-actions {
        @include row;
        display: table;
        width: 100%;
        margin-top: $base-margin/2;
        text-align: left;
        button, .button {
            display: table-cell;
            margin: 0;
            border: none;
            border-radius: 0;
            background: none;
            box-shadow: none;
            color: $color-grey;
            text-align: left;
            &:hover {
                color: $color-black;
                box-shadow: none;
            }
            &:disabled:hover {
                color: $color-grey;
            }
            &:first-of-type {
                padding-left: 0;
            }
        }
    }
    .pagination {
        @include row;
        margin-top: 0;
        border-top: $base-border-width solid $color-grey;
        padding-top: $base-padding/2;
    }
    .list-table {
        @include row;
        display: table;
        border: $base-border-width solid $color-grey;
        border-radius: $base-border-radius;
        border-collapse: collapse;
        thead {
            display: table-header-group;
        }
        tbody {
            display: table-row-group;
        }
        tr {
            display: table-row;
        }
        th, td {
            display: table-cell;
        }
    }
    .list-table-head, .list-table-body {
        display: table-row;
        width: 100%;
    }
    .list-table-head tr {
        display: table-row;
        background: $color-white;
        border: none;
    }
    .list-table-head .sortable {
        cursor: pointer;
        &:hover {
            background: lighten($color-blue, 35%);
        }
        .arrow {
            font-size: .8em;
            margin-right: $base-margin/2;
        }
    }
    .list-table-body tr:hover {
        background: lighten($color-blue, 35%);
    }
    .list-table-body tr.unread {
        background: lighten($color-blue, 35%);
    }
    .list-empty {
        @extend %full;
        @extend h2;
        margin-top: 2em;
        font-weight: $bold;
        color: $color-grey;
        text-align: center;
    }

    // Makes tables responsive
    @include media($small-layout) {
        .list-table {
            display: block;
            border: none;
            border-radius: 0;
            tr {
                position: relative;
                display: block;
                width: 100%;
                margin: $base-margin/2 0;
                padding: $base-padding/2 0;
                border: $base-border-width solid $color-grey;
            }
            th, td {
                display: block;
                width: 100%;
                margin-left: $base-margin*2;
                text-align: left;
                line-height: 1em;
            }
            thead, tbody {
                display: block;
                margin: $base-margin/2 0;
            }
            .list-table-checkbox {
                width: auto;
                position: absolute;
                top: $base-padding/2;
                left: $base-margin/2;
                margin-left: 0;
            }
        }
    }
}

@import 'search';
@import 'news';<|MERGE_RESOLUTION|>--- conflicted
+++ resolved
@@ -38,21 +38,11 @@
                 text-align: left;
                 vertical-align: middle;
                 line-height: 1em;
-<<<<<<< HEAD
-                &.current-tab {
-                    border-color: $color-blue;
-                    background: $color-blue;
-                    a { color: $color-white; }
-                }
-                &:hover {
-                    border-color: lighten($color-blue, 20%);
-=======
                 .counter {
                     display: table-cell;
                     width: 25%;
                     text-align: center;
                     font-weight: $bold;
->>>>>>> 25055f89
                 }
                 a {
                     display: table-cell;
@@ -60,28 +50,23 @@
                     border-left: $base-border-width solid $color-grey;
                     &:hover {
                         text-decoration: none;
-<<<<<<< HEAD
                         background: lighten($color-blue, 20%);
-
-=======
-                        background: lighten($color-primary, 20%);
                     }
                 }
                 &.current-tab {
-                    border-left: $base-border-width solid $color-primary;
-                    border-right: $base-border-width solid $color-primary;
-                    background: $color-primary;
+                    border-left: $base-border-width solid $color-blue;
+                    border-right: $base-border-width solid $color-blue;
+                    background: $color-blue;
                     .counter {
                         background: $color-white;
-                        color: $color-primary;
+                        color: $color-blue;
                     }
                     a {
                         color: $color-white;
-                        border-color: $color-primary;
+                        border-color: $color-blue;
                         &:hover {
-                            background: $color-primary;
+                            background: $color-blue;
                         }
->>>>>>> 25055f89
                     }
                 }
             }
