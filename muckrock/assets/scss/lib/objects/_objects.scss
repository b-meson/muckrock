--- conflicted
+++ resolved
@@ -118,8 +118,6 @@
         &:first-child { margin-left: 0; }
     }
 }
-<<<<<<< HEAD
-=======
 
 .hidden-stripe-handler { display: none; }
 
@@ -138,5 +136,4 @@
 .svg-icon circle {
     stroke: $color-white;
     stroke-width: 1;
-}
->>>>>>> 41f61f38
+}